--- conflicted
+++ resolved
@@ -34,13 +34,8 @@
 required-features = ["ballista/standalone"]
 
 [dependencies]
-<<<<<<< HEAD
-ballista = { path = "../ballista/client", version = "0.10.0" }
+ballista = { path = "../ballista/client", version = "0.11.0" }
 datafusion = { git = "https://github.com/apache/arrow-datafusion", rev = "cfbb14d" }
-=======
-ballista = { path = "../ballista/client", version = "0.11.0" }
-datafusion = "18.0.0"
->>>>>>> 9a6ec0a8
 futures = "0.3"
 num_cpus = "1.13.0"
 prost = "0.11"
