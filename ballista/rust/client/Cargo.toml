--- conflicted
+++ resolved
@@ -32,12 +32,8 @@
 ballista-executor = { path = "../executor", version = "0.7.0", optional = true }
 ballista-scheduler = { path = "../scheduler", version = "0.7.0", optional = true }
 
-<<<<<<< HEAD
-datafusion = { git = "https://github.com/apache/arrow-datafusion", rev = "e5ae1ead6812e36245e379848a45b0078a6b1235" }
-datafusion-proto = { git = "https://github.com/apache/arrow-datafusion", rev = "e5ae1ead6812e36245e379848a45b0078a6b1235" }
-=======
 datafusion = { git = "https://github.com/apache/arrow-datafusion", rev = "9bf8bfbab47823effcbc78f98a675be64221f7cf" }
->>>>>>> 332169ed
+datafusion-proto = { git = "https://github.com/apache/arrow-datafusion", rev = "9bf8bfbab47823effcbc78f98a675be64221f7cf" }
 futures = "0.3"
 log = "0.4"
 parking_lot = "0.12"
