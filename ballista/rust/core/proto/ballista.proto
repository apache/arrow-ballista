--- conflicted
+++ resolved
@@ -440,7 +440,8 @@
   uint32 partitions = 2;
   PhysicalHashRepartition output_partitioning = 3;
   repeated uint32 output_links = 4;
-  bytes plan = 5;
+  repeated  GraphStageInput inputs = 5;
+  bytes plan = 6;
 }
 
 message CompletedStage {
@@ -448,9 +449,10 @@
   uint32 partitions = 2;
   PhysicalHashRepartition output_partitioning = 3;
   repeated uint32 output_links = 4;
-  bytes plan = 5;
-  repeated TaskStatus task_statuses = 6;
-  repeated OperatorMetricsSet stage_metrics = 7;
+  repeated  GraphStageInput inputs = 5;
+  bytes plan = 6;
+  repeated TaskStatus task_statuses = 7;
+  repeated OperatorMetricsSet stage_metrics = 8;
 }
 
 message FailedStage {
@@ -856,12 +858,10 @@
 
   rpc GetJobStatus (GetJobStatusParams) returns (GetJobStatusResult) {}
 
-<<<<<<< HEAD
   // Used by Executor to tell scheduler it is stopped.
   rpc ExecutorStopped (ExecutorStoppedParams) returns (ExecutorStoppedResult) {}
-=======
+
   rpc CancelJob (CancelJobParams) returns (CancelJobResult) {}
->>>>>>> 13812999
 }
 
 service ExecutorGrpc {
