--- conflicted
+++ resolved
@@ -360,20 +360,15 @@
 
 message GlobalLimitExecNode {
   PhysicalPlanNode input = 1;
-<<<<<<< HEAD
-  int64 skip = 2;
-  // negative number means no limit on number of rows to fetch
-=======
   // The number of rows to skip before fetch
   uint32 skip = 2;
   // Maximum number of rows to fetch; negative means no limit
->>>>>>> 361280af
   int64 fetch = 3;
 }
 
 message LocalLimitExecNode {
   PhysicalPlanNode input = 1;
-  int64 fetch = 2;
+  uint32 fetch = 2;
 }
 
 message SortExecNode {
