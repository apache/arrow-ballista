// Licensed to the Apache Software Foundation (ASF) under one
// or more contributor license agreements.  See the NOTICE file
// distributed with this work for additional information
// regarding copyright ownership.  The ASF licenses this file
// to you under the Apache License, Version 2.0 (the
// "License"); you may not use this file except in compliance
// with the License.  You may obtain a copy of the License at
//
//   http://www.apache.org/licenses/LICENSE-2.0
//
// Unless required by applicable law or agreed to in writing,
// software distributed under the License is distributed on an
// "AS IS" BASIS, WITHOUT WARRANTIES OR CONDITIONS OF ANY
// KIND, either express or implied.  See the License for the
// specific language governing permissions and limitations
// under the License.

use std::convert::TryInto;
use std::sync::Arc;

use prost::bytes::BufMut;
use prost::Message;

use datafusion::arrow::compute::SortOptions;
use datafusion::arrow::datatypes::SchemaRef;
use datafusion::datasource::listing::PartitionedFile;
use datafusion::datasource::object_store::ObjectStoreUrl;
use datafusion::execution::runtime_env::RuntimeEnv;
use datafusion::logical_plan::window_frames::WindowFrame;
use datafusion::logical_plan::FunctionRegistry;
use datafusion::physical_plan::aggregates::{create_aggregate_expr, AggregateMode};
use datafusion::physical_plan::aggregates::{AggregateExec, PhysicalGroupBy};
use datafusion::physical_plan::coalesce_batches::CoalesceBatchesExec;
use datafusion::physical_plan::coalesce_partitions::CoalescePartitionsExec;
use datafusion::physical_plan::cross_join::CrossJoinExec;
use datafusion::physical_plan::empty::EmptyExec;
use datafusion::physical_plan::explain::ExplainExec;
use datafusion::physical_plan::expressions::{Column, PhysicalSortExpr};
use datafusion::physical_plan::file_format::{
    AvroExec, CsvExec, FileScanConfig, ParquetExec,
};
use datafusion::physical_plan::filter::FilterExec;
use datafusion::physical_plan::hash_join::{HashJoinExec, PartitionMode};
use datafusion::physical_plan::join_utils::{ColumnIndex, JoinFilter};
use datafusion::physical_plan::limit::{GlobalLimitExec, LocalLimitExec};
use datafusion::physical_plan::projection::ProjectionExec;
use datafusion::physical_plan::repartition::RepartitionExec;
use datafusion::physical_plan::sorts::sort::SortExec;
use datafusion::physical_plan::union::UnionExec;
use datafusion::physical_plan::windows::{create_window_expr, WindowAggExec};
use datafusion::physical_plan::{
    AggregateExpr, ExecutionPlan, Partitioning, PhysicalExpr, WindowExpr,
};
use datafusion_proto::from_proto::parse_expr;

use crate::error::BallistaError;
use crate::execution_plans::{
    ShuffleReaderExec, ShuffleWriterExec, UnresolvedShuffleExec,
};
use crate::serde::physical_plan::from_proto::{
    parse_physical_expr, parse_protobuf_hash_partitioning,
};
use crate::serde::protobuf::physical_expr_node::ExprType;
use crate::serde::protobuf::physical_plan_node::PhysicalPlanType;
use crate::serde::protobuf::repartition_exec_node::PartitionMethod;
use crate::serde::protobuf::{PhysicalExtensionNode, PhysicalPlanNode};
use crate::serde::scheduler::PartitionLocation;
use crate::serde::{
    byte_to_string, proto_error, protobuf, str_to_byte, AsExecutionPlan,
    PhysicalExtensionCodec,
};
use crate::{convert_required, into_physical_plan, into_required};

pub mod from_proto;
pub mod to_proto;

impl AsExecutionPlan for PhysicalPlanNode {
    fn try_decode(buf: &[u8]) -> Result<Self, BallistaError>
    where
        Self: Sized,
    {
        PhysicalPlanNode::decode(buf).map_err(|e| {
            BallistaError::Internal(format!("failed to decode physical plan: {:?}", e))
        })
    }

    fn try_encode<B>(&self, buf: &mut B) -> Result<(), BallistaError>
    where
        B: BufMut,
        Self: Sized,
    {
        self.encode(buf).map_err(|e| {
            BallistaError::Internal(format!("failed to encode physical plan: {:?}", e))
        })
    }

    fn try_into_physical_plan(
        &self,
        registry: &dyn FunctionRegistry,
        runtime: &RuntimeEnv,
        extension_codec: &dyn PhysicalExtensionCodec,
    ) -> Result<Arc<dyn ExecutionPlan>, BallistaError> {
        let plan = self.physical_plan_type.as_ref().ok_or_else(|| {
            proto_error(format!(
                "physical_plan::from_proto() Unsupported physical plan '{:?}'",
                self
            ))
        })?;
        match plan {
            PhysicalPlanType::Explain(explain) => Ok(Arc::new(ExplainExec::new(
                Arc::new(explain.schema.as_ref().unwrap().try_into()?),
                explain
                    .stringified_plans
                    .iter()
                    .map(|plan| plan.into())
                    .collect(),
                explain.verbose,
            ))),
            PhysicalPlanType::Projection(projection) => {
                let input: Arc<dyn ExecutionPlan> = into_physical_plan!(
                    projection.input,
                    registry,
                    runtime,
                    extension_codec
                )?;
                let exprs = projection
                    .expr
                    .iter()
                    .zip(projection.expr_name.iter())
                    .map(|(expr, name)| Ok((parse_physical_expr(expr,registry, input.schema().as_ref())?, name.to_string())))
                    .collect::<Result<Vec<(Arc<dyn PhysicalExpr>, String)>, BallistaError>>(
                    )?;
                Ok(Arc::new(ProjectionExec::try_new(exprs, input)?))
            }
            PhysicalPlanType::Filter(filter) => {
                let input: Arc<dyn ExecutionPlan> = into_physical_plan!(
                    filter.input,
                    registry,
                    runtime,
                    extension_codec
                )?;
                let predicate = filter
                    .expr
                    .as_ref()
                    .map(|expr| {
                        parse_physical_expr(expr, registry, input.schema().as_ref())
                    })
                    .transpose()?
                    .ok_or_else(|| {
                        BallistaError::General(
                            "filter (FilterExecNode) in PhysicalPlanNode is missing."
                                .to_owned(),
                        )
                    })?;
                Ok(Arc::new(FilterExec::try_new(predicate, input)?))
            }
            PhysicalPlanType::CsvScan(scan) => Ok(Arc::new(CsvExec::new(
                decode_scan_config(scan.base_conf.as_ref().unwrap())?,
                scan.has_header,
                str_to_byte(&scan.delimiter)?,
            ))),
            PhysicalPlanType::ParquetScan(scan) => {
                let predicate = scan
                    .pruning_predicate
                    .as_ref()
                    .map(|expr| parse_expr(expr, registry))
                    .transpose()?;
                Ok(Arc::new(ParquetExec::new(
                    decode_scan_config(scan.base_conf.as_ref().unwrap())?,
                    predicate,
                    None,
                )))
            }
            PhysicalPlanType::AvroScan(scan) => Ok(Arc::new(AvroExec::new(
                decode_scan_config(scan.base_conf.as_ref().unwrap())?,
            ))),
            PhysicalPlanType::CoalesceBatches(coalesce_batches) => {
                let input: Arc<dyn ExecutionPlan> = into_physical_plan!(
                    coalesce_batches.input,
                    registry,
                    runtime,
                    extension_codec
                )?;
                Ok(Arc::new(CoalesceBatchesExec::new(
                    input,
                    coalesce_batches.target_batch_size as usize,
                )))
            }
            PhysicalPlanType::Merge(merge) => {
                let input: Arc<dyn ExecutionPlan> =
                    into_physical_plan!(merge.input, registry, runtime, extension_codec)?;
                Ok(Arc::new(CoalescePartitionsExec::new(input)))
            }
            PhysicalPlanType::Repartition(repart) => {
                let input: Arc<dyn ExecutionPlan> = into_physical_plan!(
                    repart.input,
                    registry,
                    runtime,
                    extension_codec
                )?;
                match repart.partition_method {
                    Some(PartitionMethod::Hash(ref hash_part)) => {
                        let expr = hash_part
                            .hash_expr
                            .iter()
                            .map(|e| {
                                parse_physical_expr(e, registry, input.schema().as_ref())
                            })
                            .collect::<Result<Vec<Arc<dyn PhysicalExpr>>, _>>()?;

                        Ok(Arc::new(RepartitionExec::try_new(
                            input,
                            Partitioning::Hash(
                                expr,
                                hash_part.partition_count.try_into().unwrap(),
                            ),
                        )?))
                    }
                    Some(PartitionMethod::RoundRobin(partition_count)) => {
                        Ok(Arc::new(RepartitionExec::try_new(
                            input,
                            Partitioning::RoundRobinBatch(
                                partition_count.try_into().unwrap(),
                            ),
                        )?))
                    }
                    Some(PartitionMethod::Unknown(partition_count)) => {
                        Ok(Arc::new(RepartitionExec::try_new(
                            input,
                            Partitioning::UnknownPartitioning(
                                partition_count.try_into().unwrap(),
                            ),
                        )?))
                    }
                    _ => Err(BallistaError::General(
                        "Invalid partitioning scheme".to_owned(),
                    )),
                }
            }
            PhysicalPlanType::GlobalLimit(limit) => {
                let input: Arc<dyn ExecutionPlan> =
                    into_physical_plan!(limit.input, registry, runtime, extension_codec)?;
<<<<<<< HEAD
                let fetch = if limit.fetch < 0 {
=======
                let fetch = if limit.fetch >= 0 {
                    Some(limit.fetch as usize)
                } else {
>>>>>>> 361280af
                    None
                } else {
                    Some(limit.fetch as usize)
                };
                Ok(Arc::new(GlobalLimitExec::new(
                    input,
                    limit.skip as usize,
                    fetch,
                )))
            }
            PhysicalPlanType::LocalLimit(limit) => {
                let input: Arc<dyn ExecutionPlan> =
                    into_physical_plan!(limit.input, registry, runtime, extension_codec)?;
                Ok(Arc::new(LocalLimitExec::new(input, limit.fetch as usize)))
            }
            PhysicalPlanType::Window(window_agg) => {
                let input: Arc<dyn ExecutionPlan> = into_physical_plan!(
                    window_agg.input,
                    registry,
                    runtime,
                    extension_codec
                )?;
                let input_schema = window_agg
                    .input_schema
                    .as_ref()
                    .ok_or_else(|| {
                        BallistaError::General(
                            "input_schema in WindowAggrNode is missing.".to_owned(),
                        )
                    })?
                    .clone();
                let physical_schema: SchemaRef =
                    SchemaRef::new((&input_schema).try_into()?);

                let physical_window_expr: Vec<Arc<dyn WindowExpr>> = window_agg
                    .window_expr
                    .iter()
                    .zip(window_agg.window_expr_name.iter())
                    .map(|(expr, name)| {
                        let expr_type = expr.expr_type.as_ref().ok_or_else(|| {
                            proto_error("Unexpected empty window physical expression")
                        })?;

                        match expr_type {
                            ExprType::WindowExpr(window_node) => {
                                let window_node_expr = window_node
                                    .expr
                                    .as_ref()
                                    .map(|e| {
                                        parse_physical_expr(
                                            e.as_ref(),
                                            registry,
                                            &physical_schema,
                                        )
                                    })
                                    .transpose()?
                                    .ok_or_else(|| {
                                        proto_error(
                                            "missing window_node expr expression"
                                                .to_string(),
                                        )
                                    })?;

                                Ok(create_window_expr(
                                    &convert_required!(window_node.window_function)?,
                                    name.to_owned(),
                                    &[window_node_expr],
                                    &[],
                                    &[],
                                    Some(WindowFrame::default()),
                                    &physical_schema,
                                )?)
                            }
                            _ => Err(BallistaError::General(
                                "Invalid expression for WindowAggrExec".to_string(),
                            )),
                        }
                    })
                    .collect::<Result<Vec<_>, _>>()?;

                Ok(Arc::new(WindowAggExec::try_new(
                    physical_window_expr,
                    input,
                    Arc::new((&input_schema).try_into()?),
                )?))
            }
            PhysicalPlanType::Aggregate(hash_agg) => {
                let input: Arc<dyn ExecutionPlan> = into_physical_plan!(
                    hash_agg.input,
                    registry,
                    runtime,
                    extension_codec
                )?;
                let mode = protobuf::AggregateMode::from_i32(hash_agg.mode).ok_or_else(
                    || {
                        proto_error(format!(
                        "Received a AggregateNode message with unknown AggregateMode {}",
                        hash_agg.mode
                    ))
                    },
                )?;
                let agg_mode: AggregateMode = match mode {
                    protobuf::AggregateMode::Partial => AggregateMode::Partial,
                    protobuf::AggregateMode::Final => AggregateMode::Final,
                    protobuf::AggregateMode::FinalPartitioned => {
                        AggregateMode::FinalPartitioned
                    }
                };

                let num_expr = hash_agg.group_expr.len();

                let group_expr = hash_agg
                    .group_expr
                    .iter()
                    .zip(hash_agg.group_expr_name.iter())
                    .map(|(expr, name)| {
                        parse_physical_expr(expr, registry, input.schema().as_ref())
                            .map(|expr| (expr, name.to_string()))
                    })
                    .collect::<Result<Vec<_>, _>>()?;

                let null_expr = hash_agg
                    .null_expr
                    .iter()
                    .zip(hash_agg.group_expr_name.iter())
                    .map(|(expr, name)| {
                        parse_physical_expr(expr, registry, input.schema().as_ref())
                            .map(|expr| (expr, name.to_string()))
                    })
                    .collect::<Result<Vec<_>, _>>()?;

                let groups: Vec<Vec<bool>> = if !hash_agg.groups.is_empty() {
                    hash_agg
                        .groups
                        .chunks(num_expr)
                        .map(|g| g.to_vec())
                        .collect::<Vec<Vec<bool>>>()
                } else {
                    vec![]
                };

                let input_schema = hash_agg
                    .input_schema
                    .as_ref()
                    .ok_or_else(|| {
                        BallistaError::General(
                            "input_schema in AggregateNode is missing.".to_owned(),
                        )
                    })?
                    .clone();
                let physical_schema: SchemaRef =
                    SchemaRef::new((&input_schema).try_into()?);

                let physical_aggr_expr: Vec<Arc<dyn AggregateExpr>> = hash_agg
                    .aggr_expr
                    .iter()
                    .zip(hash_agg.aggr_expr_name.iter())
                    .map(|(expr, name)| {
                        let expr_type = expr.expr_type.as_ref().ok_or_else(|| {
                            proto_error("Unexpected empty aggregate physical expression")
                        })?;

                        match expr_type {
                            ExprType::AggregateExpr(agg_node) => {
                                let aggr_function =
                                    datafusion_proto::protobuf::AggregateFunction::from_i32(
                                        agg_node.aggr_function,
                                    )
                                        .ok_or_else(
                                            || {
                                                proto_error(format!(
                                                    "Received an unknown aggregate function: {}",
                                                    agg_node.aggr_function
                                                ))
                                            },
                                        )?;

                                let input_phy_expr: Vec<Arc<dyn PhysicalExpr>> = agg_node.expr.iter()
                                    .map(|e| parse_physical_expr(e, registry, &physical_schema).unwrap()).collect();

                                Ok(create_aggregate_expr(
                                    &aggr_function.into(),
                                    false,
                                    input_phy_expr.as_slice(),
                                    &physical_schema,
                                    name.to_string(),
                                )?)
                            }
                            _ => Err(BallistaError::General(
                                "Invalid aggregate expression for AggregateExec"
                                    .to_string(),
                            )),
                        }
                    })
                    .collect::<Result<Vec<_>, _>>()?;

                Ok(Arc::new(AggregateExec::try_new(
                    agg_mode,
                    PhysicalGroupBy::new(group_expr, null_expr, groups),
                    physical_aggr_expr,
                    input,
                    Arc::new((&input_schema).try_into()?),
                )?))
            }
            PhysicalPlanType::HashJoin(hashjoin) => {
                let left: Arc<dyn ExecutionPlan> = into_physical_plan!(
                    hashjoin.left,
                    registry,
                    runtime,
                    extension_codec
                )?;
                let right: Arc<dyn ExecutionPlan> = into_physical_plan!(
                    hashjoin.right,
                    registry,
                    runtime,
                    extension_codec
                )?;
                let on: Vec<(Column, Column)> = hashjoin
                    .on
                    .iter()
                    .map(|col| {
                        let left = into_required!(col.left)?;
                        let right = into_required!(col.right)?;
                        Ok((left, right))
                    })
                    .collect::<Result<_, BallistaError>>()?;
                let join_type =
                    datafusion_proto::protobuf::JoinType::from_i32(hashjoin.join_type)
                        .ok_or_else(|| {
                            proto_error(format!(
                            "Received a HashJoinNode message with unknown JoinType {}",
                            hashjoin.join_type
                        ))
                        })?;
                let filter = hashjoin
                    .filter
                    .as_ref()
                    .map(|f| {
                        let schema = f
                            .schema
                            .as_ref()
                            .ok_or_else(|| proto_error("Missing JoinFilter schema"))?
                            .try_into()?;

                        let expression = parse_physical_expr(
                            f.expression.as_ref().ok_or_else(|| {
                                proto_error("Unexpected empty filter expression")
                            })?,
                            registry, &schema
                        )?;
                        let column_indices = f.column_indices
                            .iter()
                            .map(|i| {
                                let side = protobuf::JoinSide::from_i32(i.side)
                                    .ok_or_else(|| proto_error(format!(
                                        "Received a HashJoinNode message with JoinSide in Filter {}",
                                        i.side))
                                    )?;

                                Ok(ColumnIndex{
                                    index: i.index as usize,
                                    side: side.into(),
                                })
                            })
                            .collect::<Result<Vec<_>, BallistaError>>()?;

                        Ok(JoinFilter::new(expression, column_indices, schema))
                    })
                    .map_or(Ok(None), |v: Result<JoinFilter, BallistaError>| v.map(Some))?;

                let partition_mode =
                    protobuf::PartitionMode::from_i32(hashjoin.partition_mode)
                        .ok_or_else(|| {
                            proto_error(format!(
                        "Received a HashJoinNode message with unknown PartitionMode {}",
                        hashjoin.partition_mode
                    ))
                        })?;
                let partition_mode = match partition_mode {
                    protobuf::PartitionMode::CollectLeft => PartitionMode::CollectLeft,
                    protobuf::PartitionMode::Partitioned => PartitionMode::Partitioned,
                };
                Ok(Arc::new(HashJoinExec::try_new(
                    left,
                    right,
                    on,
                    filter,
                    &join_type.into(),
                    partition_mode,
                    &hashjoin.null_equals_null,
                )?))
            }
            PhysicalPlanType::Union(union) => {
                let mut inputs: Vec<Arc<dyn ExecutionPlan>> = vec![];
                for input in &union.inputs {
                    inputs.push(input.try_into_physical_plan(
                        registry,
                        runtime,
                        extension_codec,
                    )?);
                }
                Ok(Arc::new(UnionExec::new(inputs)))
            }
            PhysicalPlanType::CrossJoin(crossjoin) => {
                let left: Arc<dyn ExecutionPlan> = into_physical_plan!(
                    crossjoin.left,
                    registry,
                    runtime,
                    extension_codec
                )?;
                let right: Arc<dyn ExecutionPlan> = into_physical_plan!(
                    crossjoin.right,
                    registry,
                    runtime,
                    extension_codec
                )?;
                Ok(Arc::new(CrossJoinExec::try_new(left, right)?))
            }
            PhysicalPlanType::ShuffleWriter(shuffle_writer) => {
                let input: Arc<dyn ExecutionPlan> = into_physical_plan!(
                    shuffle_writer.input,
                    registry,
                    runtime,
                    extension_codec
                )?;

                let output_partitioning = parse_protobuf_hash_partitioning(
                    shuffle_writer.output_partitioning.as_ref(),
                    registry,
                    input.schema().as_ref(),
                )?;

                Ok(Arc::new(ShuffleWriterExec::try_new(
                    shuffle_writer.job_id.clone(),
                    shuffle_writer.stage_id as usize,
                    input,
                    "".to_string(), // this is intentional but hacky - the executor will fill this in
                    output_partitioning,
                )?))
            }
            PhysicalPlanType::ShuffleReader(shuffle_reader) => {
                let schema = Arc::new(convert_required!(shuffle_reader.schema)?);
                let partition_location: Vec<Vec<PartitionLocation>> = shuffle_reader
                    .partition
                    .iter()
                    .map(|p| {
                        p.location
                            .iter()
                            .map(|l| l.clone().try_into())
                            .collect::<Result<Vec<_>, _>>()
                    })
                    .collect::<Result<Vec<_>, BallistaError>>()?;
                let shuffle_reader =
                    ShuffleReaderExec::try_new(partition_location, schema)?;
                Ok(Arc::new(shuffle_reader))
            }
            PhysicalPlanType::Empty(empty) => {
                let schema = Arc::new(convert_required!(empty.schema)?);
                Ok(Arc::new(EmptyExec::new(empty.produce_one_row, schema)))
            }
            PhysicalPlanType::Sort(sort) => {
                let input: Arc<dyn ExecutionPlan> =
                    into_physical_plan!(sort.input, registry, runtime, extension_codec)?;
                let exprs = sort
                    .expr
                    .iter()
                    .map(|expr| {
                        let expr = expr.expr_type.as_ref().ok_or_else(|| {
                            proto_error(format!(
                                "physical_plan::from_proto() Unexpected expr {:?}",
                                self
                            ))
                        })?;
                        if let protobuf::physical_expr_node::ExprType::Sort(sort_expr) = expr {
                            let expr = sort_expr
                                .expr
                                .as_ref()
                                .ok_or_else(|| {
                                    proto_error(format!(
                                        "physical_plan::from_proto() Unexpected sort expr {:?}",
                                        self
                                    ))
                                })?
                                .as_ref();
                            Ok(PhysicalSortExpr {
                                expr: parse_physical_expr(expr,registry, input.schema().as_ref())?,
                                options: SortOptions {
                                    descending: !sort_expr.asc,
                                    nulls_first: sort_expr.nulls_first,
                                },
                            })
                        } else {
                            Err(BallistaError::General(format!(
                                "physical_plan::from_proto() {:?}",
                                self
                            )))
                        }
                    })
                    .collect::<Result<Vec<_>, _>>()?;
                Ok(Arc::new(SortExec::try_new(exprs, input, None)?))
            }
            PhysicalPlanType::Unresolved(unresolved_shuffle) => {
                let schema = Arc::new(convert_required!(unresolved_shuffle.schema)?);
                Ok(Arc::new(UnresolvedShuffleExec {
                    stage_id: unresolved_shuffle.stage_id as usize,
                    schema,
                    input_partition_count: unresolved_shuffle.input_partition_count
                        as usize,
                    output_partition_count: unresolved_shuffle.output_partition_count
                        as usize,
                }))
            }
            PhysicalPlanType::Extension(extension) => {
                let inputs: Vec<Arc<dyn ExecutionPlan>> = extension
                    .inputs
                    .iter()
                    .map(|i| i.try_into_physical_plan(registry, runtime, extension_codec))
                    .collect::<Result<_, BallistaError>>()?;

                let extension_node = extension_codec.try_decode(
                    extension.node.as_slice(),
                    &inputs,
                    registry,
                )?;

                Ok(extension_node)
            }
        }
    }

    fn try_from_physical_plan(
        plan: Arc<dyn ExecutionPlan>,
        extension_codec: &dyn PhysicalExtensionCodec,
    ) -> Result<Self, BallistaError>
    where
        Self: Sized,
    {
        let plan_clone = plan.clone();
        let plan = plan.as_any();

        if let Some(exec) = plan.downcast_ref::<ExplainExec>() {
            Ok(protobuf::PhysicalPlanNode {
                physical_plan_type: Some(PhysicalPlanType::Explain(
                    protobuf::ExplainExecNode {
                        schema: Some(exec.schema().as_ref().try_into()?),
                        stringified_plans: exec
                            .stringified_plans()
                            .iter()
                            .map(|plan| plan.into())
                            .collect(),
                        verbose: exec.verbose(),
                    },
                )),
            })
        } else if let Some(exec) = plan.downcast_ref::<ProjectionExec>() {
            let input = protobuf::PhysicalPlanNode::try_from_physical_plan(
                exec.input().to_owned(),
                extension_codec,
            )?;
            let expr = exec
                .expr()
                .iter()
                .map(|expr| expr.0.clone().try_into())
                .collect::<Result<Vec<_>, BallistaError>>()?;
            let expr_name = exec.expr().iter().map(|expr| expr.1.clone()).collect();
            Ok(protobuf::PhysicalPlanNode {
                physical_plan_type: Some(PhysicalPlanType::Projection(Box::new(
                    protobuf::ProjectionExecNode {
                        input: Some(Box::new(input)),
                        expr,
                        expr_name,
                    },
                ))),
            })
        } else if let Some(exec) = plan.downcast_ref::<FilterExec>() {
            let input = protobuf::PhysicalPlanNode::try_from_physical_plan(
                exec.input().to_owned(),
                extension_codec,
            )?;
            Ok(protobuf::PhysicalPlanNode {
                physical_plan_type: Some(PhysicalPlanType::Filter(Box::new(
                    protobuf::FilterExecNode {
                        input: Some(Box::new(input)),
                        expr: Some(exec.predicate().clone().try_into()?),
                    },
                ))),
            })
        } else if let Some(limit) = plan.downcast_ref::<GlobalLimitExec>() {
            let input = protobuf::PhysicalPlanNode::try_from_physical_plan(
                limit.input().to_owned(),
                extension_codec,
            )?;

            Ok(protobuf::PhysicalPlanNode {
                physical_plan_type: Some(PhysicalPlanType::GlobalLimit(Box::new(
                    protobuf::GlobalLimitExecNode {
                        input: Some(Box::new(input)),
<<<<<<< HEAD
                        skip: limit.skip() as i64,
                        fetch: *limit.fetch().unwrap_or(&0) as i64,
=======
                        skip: limit.skip() as u32,
                        fetch: match limit.fetch() {
                            Some(n) => *n as i64,
                            _ => -1, // no limit
                        },
>>>>>>> 361280af
                    },
                ))),
            })
        } else if let Some(limit) = plan.downcast_ref::<LocalLimitExec>() {
            let input = protobuf::PhysicalPlanNode::try_from_physical_plan(
                limit.input().to_owned(),
                extension_codec,
            )?;
            Ok(protobuf::PhysicalPlanNode {
                physical_plan_type: Some(PhysicalPlanType::LocalLimit(Box::new(
                    protobuf::LocalLimitExecNode {
                        input: Some(Box::new(input)),
                        fetch: limit.fetch() as i64,
                    },
                ))),
            })
        } else if let Some(exec) = plan.downcast_ref::<HashJoinExec>() {
            let left = protobuf::PhysicalPlanNode::try_from_physical_plan(
                exec.left().to_owned(),
                extension_codec,
            )?;
            let right = protobuf::PhysicalPlanNode::try_from_physical_plan(
                exec.right().to_owned(),
                extension_codec,
            )?;
            let on: Vec<protobuf::JoinOn> = exec
                .on()
                .iter()
                .map(|tuple| protobuf::JoinOn {
                    left: Some(protobuf::PhysicalColumn {
                        name: tuple.0.name().to_string(),
                        index: tuple.0.index() as u32,
                    }),
                    right: Some(protobuf::PhysicalColumn {
                        name: tuple.1.name().to_string(),
                        index: tuple.1.index() as u32,
                    }),
                })
                .collect();
            let join_type: datafusion_proto::protobuf::JoinType =
                exec.join_type().to_owned().into();
            let filter = exec
                .filter()
                .as_ref()
                .map(|f| {
                    let expression = f.expression().to_owned().try_into()?;
                    let column_indices = f
                        .column_indices()
                        .iter()
                        .map(|i| {
                            let side: protobuf::JoinSide = i.side.to_owned().into();
                            protobuf::ColumnIndex {
                                index: i.index as u32,
                                side: side.into(),
                            }
                        })
                        .collect();
                    let schema = f.schema().try_into()?;
                    Ok(protobuf::JoinFilter {
                        expression: Some(expression),
                        column_indices,
                        schema: Some(schema),
                    })
                })
                .map_or(
                    Ok(None),
                    |v: Result<protobuf::JoinFilter, BallistaError>| v.map(Some),
                )?;

            let partition_mode = match exec.partition_mode() {
                PartitionMode::CollectLeft => protobuf::PartitionMode::CollectLeft,
                PartitionMode::Partitioned => protobuf::PartitionMode::Partitioned,
            };

            Ok(protobuf::PhysicalPlanNode {
                physical_plan_type: Some(PhysicalPlanType::HashJoin(Box::new(
                    protobuf::HashJoinExecNode {
                        left: Some(Box::new(left)),
                        right: Some(Box::new(right)),
                        on,
                        join_type: join_type.into(),
                        partition_mode: partition_mode.into(),
                        null_equals_null: *exec.null_equals_null(),
                        filter,
                    },
                ))),
            })
        } else if let Some(exec) = plan.downcast_ref::<CrossJoinExec>() {
            let left = protobuf::PhysicalPlanNode::try_from_physical_plan(
                exec.left().to_owned(),
                extension_codec,
            )?;
            let right = protobuf::PhysicalPlanNode::try_from_physical_plan(
                exec.right().to_owned(),
                extension_codec,
            )?;
            Ok(protobuf::PhysicalPlanNode {
                physical_plan_type: Some(PhysicalPlanType::CrossJoin(Box::new(
                    protobuf::CrossJoinExecNode {
                        left: Some(Box::new(left)),
                        right: Some(Box::new(right)),
                    },
                ))),
            })
        } else if let Some(exec) = plan.downcast_ref::<AggregateExec>() {
            let groups: Vec<bool> = exec
                .group_expr()
                .groups()
                .iter()
                .flatten()
                .copied()
                .collect();

            let group_names = exec
                .group_expr()
                .expr()
                .iter()
                .map(|expr| expr.1.to_owned())
                .collect();

            let agg = exec
                .aggr_expr()
                .iter()
                .map(|expr| expr.to_owned().try_into())
                .collect::<Result<Vec<_>, BallistaError>>()?;
            let agg_names = exec
                .aggr_expr()
                .iter()
                .map(|expr| match expr.field() {
                    Ok(field) => Ok(field.name().clone()),
                    Err(e) => Err(BallistaError::DataFusionError(e)),
                })
                .collect::<Result<_, BallistaError>>()?;

            let agg_mode = match exec.mode() {
                AggregateMode::Partial => protobuf::AggregateMode::Partial,
                AggregateMode::Final => protobuf::AggregateMode::Final,
                AggregateMode::FinalPartitioned => {
                    protobuf::AggregateMode::FinalPartitioned
                }
            };
            let input_schema = exec.input_schema();
            let input = protobuf::PhysicalPlanNode::try_from_physical_plan(
                exec.input().to_owned(),
                extension_codec,
            )?;

            let null_expr = exec
                .group_expr()
                .null_expr()
                .iter()
                .map(|expr| expr.0.to_owned().try_into())
                .collect::<Result<Vec<_>, BallistaError>>()?;

            let group_expr = exec
                .group_expr()
                .expr()
                .iter()
                .map(|expr| expr.0.to_owned().try_into())
                .collect::<Result<Vec<_>, BallistaError>>()?;

            Ok(protobuf::PhysicalPlanNode {
                physical_plan_type: Some(PhysicalPlanType::Aggregate(Box::new(
                    protobuf::AggregateExecNode {
                        group_expr,
                        group_expr_name: group_names,
                        aggr_expr: agg,
                        aggr_expr_name: agg_names,
                        mode: agg_mode as i32,
                        input: Some(Box::new(input)),
                        input_schema: Some(input_schema.as_ref().try_into()?),
                        null_expr,
                        groups,
                    },
                ))),
            })
        } else if let Some(empty) = plan.downcast_ref::<EmptyExec>() {
            let schema = empty.schema().as_ref().try_into()?;
            Ok(protobuf::PhysicalPlanNode {
                physical_plan_type: Some(PhysicalPlanType::Empty(
                    protobuf::EmptyExecNode {
                        produce_one_row: empty.produce_one_row(),
                        schema: Some(schema),
                    },
                )),
            })
        } else if let Some(coalesce_batches) = plan.downcast_ref::<CoalesceBatchesExec>()
        {
            let input = protobuf::PhysicalPlanNode::try_from_physical_plan(
                coalesce_batches.input().to_owned(),
                extension_codec,
            )?;
            Ok(protobuf::PhysicalPlanNode {
                physical_plan_type: Some(PhysicalPlanType::CoalesceBatches(Box::new(
                    protobuf::CoalesceBatchesExecNode {
                        input: Some(Box::new(input)),
                        target_batch_size: coalesce_batches.target_batch_size() as u32,
                    },
                ))),
            })
        } else if let Some(exec) = plan.downcast_ref::<CsvExec>() {
            Ok(protobuf::PhysicalPlanNode {
                physical_plan_type: Some(PhysicalPlanType::CsvScan(
                    protobuf::CsvScanExecNode {
                        base_conf: Some(exec.base_config().try_into()?),
                        has_header: exec.has_header(),
                        delimiter: byte_to_string(exec.delimiter())?,
                    },
                )),
            })
        } else if let Some(exec) = plan.downcast_ref::<ParquetExec>() {
            let pruning_expr = exec
                .pruning_predicate()
                .map(|pred| pred.logical_expr().try_into())
                .transpose()?;
            Ok(protobuf::PhysicalPlanNode {
                physical_plan_type: Some(PhysicalPlanType::ParquetScan(
                    protobuf::ParquetScanExecNode {
                        base_conf: Some(exec.base_config().try_into()?),
                        pruning_predicate: pruning_expr,
                    },
                )),
            })
        } else if let Some(exec) = plan.downcast_ref::<AvroExec>() {
            Ok(protobuf::PhysicalPlanNode {
                physical_plan_type: Some(PhysicalPlanType::AvroScan(
                    protobuf::AvroScanExecNode {
                        base_conf: Some(exec.base_config().try_into()?),
                    },
                )),
            })
        } else if let Some(exec) = plan.downcast_ref::<ShuffleReaderExec>() {
            let mut partition = vec![];
            for location in &exec.partition {
                partition.push(protobuf::ShuffleReaderPartition {
                    location: location
                        .iter()
                        .map(|l| l.clone().try_into())
                        .collect::<Result<Vec<_>, _>>()?,
                });
            }
            Ok(protobuf::PhysicalPlanNode {
                physical_plan_type: Some(PhysicalPlanType::ShuffleReader(
                    protobuf::ShuffleReaderExecNode {
                        partition,
                        schema: Some(exec.schema().as_ref().try_into()?),
                    },
                )),
            })
        } else if let Some(exec) = plan.downcast_ref::<CoalescePartitionsExec>() {
            let input = protobuf::PhysicalPlanNode::try_from_physical_plan(
                exec.input().to_owned(),
                extension_codec,
            )?;
            Ok(protobuf::PhysicalPlanNode {
                physical_plan_type: Some(PhysicalPlanType::Merge(Box::new(
                    protobuf::CoalescePartitionsExecNode {
                        input: Some(Box::new(input)),
                    },
                ))),
            })
        } else if let Some(exec) = plan.downcast_ref::<RepartitionExec>() {
            let input = protobuf::PhysicalPlanNode::try_from_physical_plan(
                exec.input().to_owned(),
                extension_codec,
            )?;

            let pb_partition_method = match exec.partitioning() {
                Partitioning::Hash(exprs, partition_count) => {
                    PartitionMethod::Hash(protobuf::PhysicalHashRepartition {
                        hash_expr: exprs
                            .iter()
                            .map(|expr| expr.clone().try_into())
                            .collect::<Result<Vec<_>, BallistaError>>()?,
                        partition_count: *partition_count as u64,
                    })
                }
                Partitioning::RoundRobinBatch(partition_count) => {
                    PartitionMethod::RoundRobin(*partition_count as u64)
                }
                Partitioning::UnknownPartitioning(partition_count) => {
                    PartitionMethod::Unknown(*partition_count as u64)
                }
            };

            Ok(protobuf::PhysicalPlanNode {
                physical_plan_type: Some(PhysicalPlanType::Repartition(Box::new(
                    protobuf::RepartitionExecNode {
                        input: Some(Box::new(input)),
                        partition_method: Some(pb_partition_method),
                    },
                ))),
            })
        } else if let Some(exec) = plan.downcast_ref::<SortExec>() {
            let input = protobuf::PhysicalPlanNode::try_from_physical_plan(
                exec.input().to_owned(),
                extension_codec,
            )?;
            let expr = exec
                .expr()
                .iter()
                .map(|expr| {
                    let sort_expr = Box::new(protobuf::PhysicalSortExprNode {
                        expr: Some(Box::new(expr.expr.to_owned().try_into()?)),
                        asc: !expr.options.descending,
                        nulls_first: expr.options.nulls_first,
                    });
                    Ok(protobuf::PhysicalExprNode {
                        expr_type: Some(protobuf::physical_expr_node::ExprType::Sort(
                            sort_expr,
                        )),
                    })
                })
                .collect::<Result<Vec<_>, BallistaError>>()?;
            Ok(protobuf::PhysicalPlanNode {
                physical_plan_type: Some(PhysicalPlanType::Sort(Box::new(
                    protobuf::SortExecNode {
                        input: Some(Box::new(input)),
                        expr,
                    },
                ))),
            })
        } else if let Some(exec) = plan.downcast_ref::<ShuffleWriterExec>() {
            let input = protobuf::PhysicalPlanNode::try_from_physical_plan(
                exec.children()[0].to_owned(),
                extension_codec,
            )?;
            // note that we use shuffle_output_partitioning() rather than output_partitioning()
            // to get the true output partitioning
            let output_partitioning = match exec.shuffle_output_partitioning() {
                Some(Partitioning::Hash(exprs, partition_count)) => {
                    Some(protobuf::PhysicalHashRepartition {
                        hash_expr: exprs
                            .iter()
                            .map(|expr| expr.clone().try_into())
                            .collect::<Result<Vec<_>, BallistaError>>()?,
                        partition_count: *partition_count as u64,
                    })
                }
                None => None,
                other => {
                    return Err(BallistaError::General(format!(
                        "physical_plan::to_proto() invalid partitioning for ShuffleWriterExec: {:?}",
                        other
                    )))
                }
            };
            Ok(protobuf::PhysicalPlanNode {
                physical_plan_type: Some(PhysicalPlanType::ShuffleWriter(Box::new(
                    protobuf::ShuffleWriterExecNode {
                        job_id: exec.job_id().to_string(),
                        stage_id: exec.stage_id() as u32,
                        input: Some(Box::new(input)),
                        output_partitioning,
                    },
                ))),
            })
        } else if let Some(exec) = plan.downcast_ref::<UnresolvedShuffleExec>() {
            Ok(protobuf::PhysicalPlanNode {
                physical_plan_type: Some(PhysicalPlanType::Unresolved(
                    protobuf::UnresolvedShuffleExecNode {
                        stage_id: exec.stage_id as u32,
                        schema: Some(exec.schema().as_ref().try_into()?),
                        input_partition_count: exec.input_partition_count as u32,
                        output_partition_count: exec.output_partition_count as u32,
                    },
                )),
            })
        } else if let Some(union) = plan.downcast_ref::<UnionExec>() {
            let mut inputs: Vec<PhysicalPlanNode> = vec![];
            for input in union.inputs() {
                inputs.push(protobuf::PhysicalPlanNode::try_from_physical_plan(
                    input.to_owned(),
                    extension_codec,
                )?);
            }
            Ok(protobuf::PhysicalPlanNode {
                physical_plan_type: Some(PhysicalPlanType::Union(
                    protobuf::UnionExecNode { inputs },
                )),
            })
        } else {
            let mut buf: Vec<u8> = vec![];
            extension_codec.try_encode(plan_clone.clone(), &mut buf)?;

            let inputs: Vec<PhysicalPlanNode> = plan_clone
                .children()
                .into_iter()
                .map(|i| PhysicalPlanNode::try_from_physical_plan(i, extension_codec))
                .collect::<Result<_, BallistaError>>()?;

            Ok(protobuf::PhysicalPlanNode {
                physical_plan_type: Some(PhysicalPlanType::Extension(
                    PhysicalExtensionNode { node: buf, inputs },
                )),
            })
        }
    }
}

fn decode_scan_config(
    proto: &protobuf::FileScanExecConf,
) -> Result<FileScanConfig, BallistaError> {
    let schema = Arc::new(convert_required!(proto.schema)?);
    let projection = proto
        .projection
        .iter()
        .map(|i| *i as usize)
        .collect::<Vec<_>>();
    let projection = if projection.is_empty() {
        None
    } else {
        Some(projection)
    };
    let statistics = convert_required!(proto.statistics)?;

    let file_groups: Vec<Vec<PartitionedFile>> = proto
        .file_groups
        .iter()
        .map(|f| f.try_into())
        .collect::<Result<Vec<_>, _>>()?;

    let object_store_url = match proto.object_store_url.is_empty() {
        false => ObjectStoreUrl::parse(&proto.object_store_url)?,
        true => ObjectStoreUrl::local_filesystem(),
    };

    Ok(FileScanConfig {
        object_store_url,
        file_schema: schema,
        file_groups,
        statistics,
        projection,
        limit: proto.limit.as_ref().map(|sl| sl.limit as usize),
        table_partition_cols: vec![],
    })
}

#[macro_export]
macro_rules! into_physical_plan {
    ($PB:expr, $REG:expr, $RUNTIME:expr, $CODEC:expr) => {{
        if let Some(field) = $PB.as_ref() {
            field
                .as_ref()
                .try_into_physical_plan($REG, $RUNTIME, $CODEC)
        } else {
            Err(proto_error("Missing required field in protobuf"))
        }
    }};
}

#[cfg(test)]
mod roundtrip_tests {
    use std::ops::Deref;
    use std::sync::Arc;

    use datafusion::arrow::array::ArrayRef;
    use datafusion::arrow::datatypes::IntervalUnit;
    use datafusion::datasource::object_store::ObjectStoreUrl;
    use datafusion::execution::context::ExecutionProps;
    use datafusion::logical_expr::{BuiltinScalarFunction, Volatility};
    use datafusion::logical_plan::create_udf;
    use datafusion::physical_expr::expressions::DateTimeIntervalExpr;
    use datafusion::physical_expr::ScalarFunctionExpr;
    use datafusion::physical_plan::aggregates::PhysicalGroupBy;
    use datafusion::physical_plan::functions;
    use datafusion::physical_plan::functions::make_scalar_function;
    use datafusion::physical_plan::projection::ProjectionExec;
    use datafusion::{
        arrow::{
            compute::kernels::sort::SortOptions,
            datatypes::{DataType, Field, Schema},
        },
        datasource::listing::PartitionedFile,
        logical_plan::{JoinType, Operator},
        physical_plan::{
            aggregates::{AggregateExec, AggregateMode},
            empty::EmptyExec,
            expressions::{binary, col, lit, InListExpr, NotExpr},
            expressions::{Avg, Column, PhysicalSortExpr},
            file_format::{FileScanConfig, ParquetExec},
            filter::FilterExec,
            hash_join::{HashJoinExec, PartitionMode},
            limit::{GlobalLimitExec, LocalLimitExec},
            sorts::sort::SortExec,
            AggregateExpr, ExecutionPlan, Partitioning, PhysicalExpr, Statistics,
        },
        prelude::SessionContext,
        scalar::ScalarValue,
    };

    use crate::execution_plans::ShuffleWriterExec;
    use crate::serde::protobuf::PhysicalPlanNode;
    use crate::serde::{AsExecutionPlan, BallistaCodec};
    use datafusion_proto::protobuf::LogicalPlanNode;

    use super::super::super::error::Result;
    use super::super::protobuf;

    fn roundtrip_test(exec_plan: Arc<dyn ExecutionPlan>) -> Result<()> {
        let ctx = SessionContext::new();
        let codec: BallistaCodec<LogicalPlanNode, PhysicalPlanNode> =
            BallistaCodec::default();
        let proto: protobuf::PhysicalPlanNode =
            protobuf::PhysicalPlanNode::try_from_physical_plan(
                exec_plan.clone(),
                codec.physical_extension_codec(),
            )
            .expect("to proto");
        let runtime = ctx.runtime_env();
        let result_exec_plan: Arc<dyn ExecutionPlan> = proto
            .try_into_physical_plan(
                &ctx,
                runtime.deref(),
                codec.physical_extension_codec(),
            )
            .expect("from proto");
        assert_eq!(
            format!("{:?}", exec_plan),
            format!("{:?}", result_exec_plan)
        );
        Ok(())
    }

    fn roundtrip_test_with_context(
        exec_plan: Arc<dyn ExecutionPlan>,
        ctx: SessionContext,
    ) -> Result<()> {
        let codec: BallistaCodec<LogicalPlanNode, PhysicalPlanNode> =
            BallistaCodec::default();
        let proto: protobuf::PhysicalPlanNode =
            protobuf::PhysicalPlanNode::try_from_physical_plan(
                exec_plan.clone(),
                codec.physical_extension_codec(),
            )
            .expect("to proto");
        let runtime = ctx.runtime_env();
        let result_exec_plan: Arc<dyn ExecutionPlan> = proto
            .try_into_physical_plan(
                &ctx,
                runtime.deref(),
                codec.physical_extension_codec(),
            )
            .expect("from proto");
        assert_eq!(
            format!("{:?}", exec_plan),
            format!("{:?}", result_exec_plan)
        );
        Ok(())
    }

    #[test]
    fn roundtrip_empty() -> Result<()> {
        roundtrip_test(Arc::new(EmptyExec::new(false, Arc::new(Schema::empty()))))
    }

    #[test]
    fn roundtrip_date_time_interval() -> Result<()> {
        let schema = Schema::new(vec![
            Field::new("some_date", DataType::Date32, false),
            Field::new(
                "some_interval",
                DataType::Interval(IntervalUnit::DayTime),
                false,
            ),
        ]);
        let input = Arc::new(EmptyExec::new(false, Arc::new(schema.clone())));
        let date_expr = col("some_date", &schema)?;
        let literal_expr = col("some_interval", &schema)?;
        let date_time_interval_expr = Arc::new(DateTimeIntervalExpr::try_new(
            date_expr,
            Operator::Plus,
            literal_expr,
            &schema,
        )?);
        let plan = Arc::new(ProjectionExec::try_new(
            vec![(date_time_interval_expr, "result".to_string())],
            input,
        )?);
        roundtrip_test(plan)
    }

    #[test]
    fn roundtrip_local_limit() -> Result<()> {
        roundtrip_test(Arc::new(LocalLimitExec::new(
            Arc::new(EmptyExec::new(false, Arc::new(Schema::empty()))),
            25,
        )))
    }

    #[test]
    fn roundtrip_global_limit() -> Result<()> {
        roundtrip_test(Arc::new(GlobalLimitExec::new(
            Arc::new(EmptyExec::new(false, Arc::new(Schema::empty()))),
            0,
            Some(25),
        )))
    }

    #[test]
    fn roundtrip_global_skip_no_limit() -> Result<()> {
        roundtrip_test(Arc::new(GlobalLimitExec::new(
            Arc::new(EmptyExec::new(false, Arc::new(Schema::empty()))),
            10,
            None, // no limit
        )))
    }

    #[test]
    fn roundtrip_hash_join() -> Result<()> {
        let field_a = Field::new("col", DataType::Int64, false);
        let schema_left = Schema::new(vec![field_a.clone()]);
        let schema_right = Schema::new(vec![field_a]);
        let on = vec![(
            Column::new("col", schema_left.index_of("col")?),
            Column::new("col", schema_right.index_of("col")?),
        )];

        let schema_left = Arc::new(schema_left);
        let schema_right = Arc::new(schema_right);
        for join_type in &[
            JoinType::Inner,
            JoinType::Left,
            JoinType::Right,
            JoinType::Full,
            JoinType::Anti,
            JoinType::Semi,
        ] {
            for partition_mode in
                &[PartitionMode::Partitioned, PartitionMode::CollectLeft]
            {
                roundtrip_test(Arc::new(HashJoinExec::try_new(
                    Arc::new(EmptyExec::new(false, schema_left.clone())),
                    Arc::new(EmptyExec::new(false, schema_right.clone())),
                    on.clone(),
                    None,
                    join_type,
                    *partition_mode,
                    &false,
                )?))?;
            }
        }
        Ok(())
    }

    #[test]
    fn rountrip_aggregate() -> Result<()> {
        let field_a = Field::new("a", DataType::Int64, false);
        let field_b = Field::new("b", DataType::Int64, false);
        let schema = Arc::new(Schema::new(vec![field_a, field_b]));

        let groups: Vec<(Arc<dyn PhysicalExpr>, String)> =
            vec![(col("a", &schema)?, "unused".to_string())];

        let aggregates: Vec<Arc<dyn AggregateExpr>> = vec![Arc::new(Avg::new(
            col("b", &schema)?,
            "AVG(b)".to_string(),
            DataType::Float64,
        ))];

        roundtrip_test(Arc::new(AggregateExec::try_new(
            AggregateMode::Final,
            PhysicalGroupBy::new_single(groups.clone()),
            aggregates.clone(),
            Arc::new(EmptyExec::new(false, schema.clone())),
            schema,
        )?))
    }

    #[test]
    fn roundtrip_filter_with_not_and_in_list() -> Result<()> {
        let field_a = Field::new("a", DataType::Boolean, false);
        let field_b = Field::new("b", DataType::Int64, false);
        let field_c = Field::new("c", DataType::Int64, false);
        let schema = Arc::new(Schema::new(vec![field_a, field_b, field_c]));
        let not = Arc::new(NotExpr::new(col("a", &schema)?));
        let in_list = Arc::new(InListExpr::new(
            col("b", &schema)?,
            vec![
                lit(ScalarValue::Int64(Some(1))),
                lit(ScalarValue::Int64(Some(2))),
            ],
            false,
            schema.as_ref(),
        ));
        let and = binary(not, Operator::And, in_list, &schema)?;
        roundtrip_test(Arc::new(FilterExec::try_new(
            and,
            Arc::new(EmptyExec::new(false, schema.clone())),
        )?))
    }

    #[test]
    fn roundtrip_sort() -> Result<()> {
        let field_a = Field::new("a", DataType::Boolean, false);
        let field_b = Field::new("b", DataType::Int64, false);
        let schema = Arc::new(Schema::new(vec![field_a, field_b]));
        let sort_exprs = vec![
            PhysicalSortExpr {
                expr: col("a", &schema)?,
                options: SortOptions {
                    descending: true,
                    nulls_first: false,
                },
            },
            PhysicalSortExpr {
                expr: col("b", &schema)?,
                options: SortOptions {
                    descending: false,
                    nulls_first: true,
                },
            },
        ];
        roundtrip_test(Arc::new(SortExec::try_new(
            sort_exprs,
            Arc::new(EmptyExec::new(false, schema)),
            None,
        )?))
    }

    #[test]
    fn roundtrip_shuffle_writer() -> Result<()> {
        let field_a = Field::new("a", DataType::Int64, false);
        let field_b = Field::new("b", DataType::Int64, false);
        let schema = Arc::new(Schema::new(vec![field_a, field_b]));

        roundtrip_test(Arc::new(ShuffleWriterExec::try_new(
            "job123".to_string(),
            123,
            Arc::new(EmptyExec::new(false, schema)),
            "".to_string(),
            Some(Partitioning::Hash(vec![Arc::new(Column::new("a", 0))], 4)),
        )?))
    }

    #[test]
    fn roundtrip_parquet_exec_with_pruning_predicate() -> Result<()> {
        let scan_config = FileScanConfig {
            object_store_url: ObjectStoreUrl::local_filesystem(),
            file_schema: Arc::new(Schema::new(vec![Field::new(
                "col",
                DataType::Utf8,
                false,
            )])),
            file_groups: vec![vec![PartitionedFile::new(
                "/path/to/file.parquet".to_string(),
                1024,
            )]],
            statistics: Statistics {
                num_rows: Some(100),
                total_byte_size: Some(1024),
                column_statistics: None,
                is_exact: false,
            },
            projection: None,
            limit: None,
            table_partition_cols: vec![],
        };

        let predicate = datafusion::prelude::col("col").eq(datafusion::prelude::lit("1"));
        roundtrip_test(Arc::new(ParquetExec::new(
            scan_config,
            Some(predicate),
            None,
        )))
    }

    #[test]
    fn roundtrip_builtin_scalar_function() -> Result<()> {
        let field_a = Field::new("a", DataType::Int64, false);
        let field_b = Field::new("b", DataType::Int64, false);
        let schema = Arc::new(Schema::new(vec![field_a, field_b]));

        let input = Arc::new(EmptyExec::new(false, schema.clone()));

        let execution_props = ExecutionProps::new();

        let fun_expr = functions::create_physical_fun(
            &BuiltinScalarFunction::Abs,
            &execution_props,
        )?;

        let expr = ScalarFunctionExpr::new(
            "abs",
            fun_expr,
            vec![col("a", &schema)?],
            &DataType::Int64,
        );

        let project =
            ProjectionExec::try_new(vec![(Arc::new(expr), "a".to_string())], input)?;

        roundtrip_test(Arc::new(project))
    }

    #[test]
    fn roundtrip_scalar_udf() -> Result<()> {
        let field_a = Field::new("a", DataType::Int64, false);
        let field_b = Field::new("b", DataType::Int64, false);
        let schema = Arc::new(Schema::new(vec![field_a, field_b]));

        let input = Arc::new(EmptyExec::new(false, schema.clone()));

        let fn_impl = |args: &[ArrayRef]| Ok(Arc::new(args[0].clone()) as ArrayRef);

        let scalar_fn = make_scalar_function(fn_impl);

        let udf = create_udf(
            "dummy",
            vec![DataType::Int64],
            Arc::new(DataType::Int64),
            Volatility::Immutable,
            scalar_fn.clone(),
        );

        let expr = ScalarFunctionExpr::new(
            "dummy",
            scalar_fn,
            vec![col("a", &schema)?],
            &DataType::Int64,
        );

        let project =
            ProjectionExec::try_new(vec![(Arc::new(expr), "a".to_string())], input)?;

        let mut ctx = SessionContext::new();

        ctx.register_udf(udf);

        roundtrip_test_with_context(Arc::new(project), ctx)
    }
}<|MERGE_RESOLUTION|>--- conflicted
+++ resolved
@@ -240,16 +240,10 @@
             PhysicalPlanType::GlobalLimit(limit) => {
                 let input: Arc<dyn ExecutionPlan> =
                     into_physical_plan!(limit.input, registry, runtime, extension_codec)?;
-<<<<<<< HEAD
-                let fetch = if limit.fetch < 0 {
-=======
                 let fetch = if limit.fetch >= 0 {
                     Some(limit.fetch as usize)
                 } else {
->>>>>>> 361280af
                     None
-                } else {
-                    Some(limit.fetch as usize)
                 };
                 Ok(Arc::new(GlobalLimitExec::new(
                     input,
@@ -744,16 +738,11 @@
                 physical_plan_type: Some(PhysicalPlanType::GlobalLimit(Box::new(
                     protobuf::GlobalLimitExecNode {
                         input: Some(Box::new(input)),
-<<<<<<< HEAD
-                        skip: limit.skip() as i64,
-                        fetch: *limit.fetch().unwrap_or(&0) as i64,
-=======
                         skip: limit.skip() as u32,
                         fetch: match limit.fetch() {
                             Some(n) => *n as i64,
                             _ => -1, // no limit
                         },
->>>>>>> 361280af
                     },
                 ))),
             })
@@ -766,7 +755,7 @@
                 physical_plan_type: Some(PhysicalPlanType::LocalLimit(Box::new(
                     protobuf::LocalLimitExecNode {
                         input: Some(Box::new(input)),
-                        fetch: limit.fetch() as i64,
+                        fetch: limit.fetch() as u32,
                     },
                 ))),
             })
