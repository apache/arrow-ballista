// Licensed to the Apache Software Foundation (ASF) under one
// or more contributor license agreements.  See the NOTICE file
// distributed with this work for additional information
// regarding copyright ownership.  The ASF licenses this file
// to you under the Apache License, Version 2.0 (the
// "License"); you may not use this file except in compliance
// with the License.  You may obtain a copy of the License at
//
//   http://www.apache.org/licenses/LICENSE-2.0
//
// Unless required by applicable law or agreed to in writing,
// software distributed under the License is distributed on an
// "AS IS" BASIS, WITHOUT WARRANTIES OR CONDITIONS OF ANY
// KIND, either express or implied.  See the License for the
// specific language governing permissions and limitations
// under the License.

use crate::config::BallistaConfig;
use crate::error::{BallistaError, Result};
use crate::execution_plans::{
    DistributedQueryExec, ShuffleWriterExec, UnresolvedShuffleExec,
};
use crate::serde::scheduler::PartitionStats;
use async_trait::async_trait;
use datafusion::arrow::datatypes::Schema;
use datafusion::arrow::{ipc::writer::FileWriter, record_batch::RecordBatch};
use datafusion::datasource::object_store::{ObjectStoreProvider, ObjectStoreRegistry};
use datafusion::error::DataFusionError;
use datafusion::execution::context::{
    QueryPlanner, SessionConfig, SessionContext, SessionState,
};
use datafusion::execution::runtime_env::{RuntimeConfig, RuntimeEnv};
use datafusion::logical_plan::LogicalPlan;
use datafusion::physical_plan::aggregates::AggregateExec;
use datafusion::physical_plan::coalesce_batches::CoalesceBatchesExec;
use datafusion::physical_plan::coalesce_partitions::CoalescePartitionsExec;
use datafusion::physical_plan::common::batch_byte_size;
use datafusion::physical_plan::empty::EmptyExec;
use datafusion::physical_plan::file_format::{CsvExec, ParquetExec};
use datafusion::physical_plan::filter::FilterExec;
use datafusion::physical_plan::hash_join::HashJoinExec;
use datafusion::physical_plan::metrics::MetricsSet;
use datafusion::physical_plan::projection::ProjectionExec;
use datafusion::physical_plan::sorts::sort::SortExec;
use datafusion::physical_plan::{metrics, ExecutionPlan, RecordBatchStream};
#[cfg(feature = "hdfs")]
use datafusion_objectstore_hdfs::object_store::hdfs::HadoopFileSystem;
use datafusion_proto::logical_plan::{
    AsLogicalPlan, DefaultLogicalExtensionCodec, LogicalExtensionCodec,
};
use futures::StreamExt;
#[cfg(feature = "s3")]
use object_store::aws::AmazonS3Builder;
use object_store::ObjectStore;
use std::io::{BufWriter, Write};
use std::marker::PhantomData;
use std::sync::atomic::{AtomicUsize, Ordering};
use std::sync::Arc;
use std::time::Duration;
use std::{fs::File, pin::Pin};
use tonic::codegen::StdError;
use tonic::transport::{Channel, Error, Server};
use url::Url;

/// Default session builder using the provided configuration
pub fn default_session_builder(config: SessionConfig) -> SessionState {
    SessionState::with_config_rt(
        config,
        Arc::new(
            RuntimeEnv::new(with_object_store_provider(RuntimeConfig::default()))
                .unwrap(),
        ),
    )
}

/// Get a RuntimeConfig with specific ObjectStoreDetector in the ObjectStoreRegistry
pub fn with_object_store_provider(config: RuntimeConfig) -> RuntimeConfig {
    let feature_based_provider: Arc<dyn ObjectStoreProvider> =
        Arc::new(FeatureBasedObjectStoreProvider);
    let registry =
        ObjectStoreRegistry::new_with_provider(Some(feature_based_provider.clone()));
    config.with_object_store_registry(Arc::new(registry))
}

/// An object store detector based on which features are enable for different kinds of object stores
pub struct FeatureBasedObjectStoreProvider;

impl ObjectStoreProvider for FeatureBasedObjectStoreProvider {
    /// Detector a suitable object store based on its url if possible
    /// Return the key and object store
    #[allow(unused_variables)]
    fn get_by_url(&self, url: &Url) -> datafusion::error::Result<Arc<dyn ObjectStore>> {
<<<<<<< HEAD
        println!("FeatureBasedObjectStoreProvider::get_by_url() {}", url);

=======
>>>>>>> 13cb6c86
        #[cfg(feature = "hdfs")]
        {
            let store = HadoopFileSystem::new(url.as_str());
            if let Some(store) = store {
                return Ok(Arc::new(store));
<<<<<<< HEAD
            }
        }

        #[cfg(feature = "s3")]
        {
            if url.to_string().starts_with("s3://") {
                if let Some(bucket_name) = url.host_str() {
                    let store = AmazonS3Builder::from_env()
                        .with_bucket_name(bucket_name)
                        .build()?;
                    return Ok(Arc::new(store));
                }
=======
>>>>>>> 13cb6c86
            }
        }

        Err(DataFusionError::Execution(format!(
            "No object store available for {}",
            url
        )))
    }
}

/// Stream data to disk in Arrow IPC format
pub async fn write_stream_to_disk(
    stream: &mut Pin<Box<dyn RecordBatchStream + Send>>,
    path: &str,
    disk_write_metric: &metrics::Time,
) -> Result<PartitionStats> {
    let file = File::create(&path).map_err(|e| {
        BallistaError::General(format!(
            "Failed to create partition file at {}: {:?}",
            path, e
        ))
    })?;

    let mut num_rows = 0;
    let mut num_batches = 0;
    let mut num_bytes = 0;
    let mut writer = FileWriter::try_new(file, stream.schema().as_ref())?;

    while let Some(result) = stream.next().await {
        let batch = result?;

        let batch_size_bytes: usize = batch_byte_size(&batch);
        num_batches += 1;
        num_rows += batch.num_rows();
        num_bytes += batch_size_bytes;

        let timer = disk_write_metric.timer();
        writer.write(&batch)?;
        timer.done();
    }
    let timer = disk_write_metric.timer();
    writer.finish()?;
    timer.done();
    Ok(PartitionStats::new(
        Some(num_rows as u64),
        Some(num_batches),
        Some(num_bytes as u64),
    ))
}

pub async fn collect_stream(
    stream: &mut Pin<Box<dyn RecordBatchStream + Send>>,
) -> Result<Vec<RecordBatch>> {
    let mut batches = vec![];
    while let Some(batch) = stream.next().await {
        batches.push(batch?);
    }
    Ok(batches)
}

pub fn produce_diagram(filename: &str, stages: &[Arc<ShuffleWriterExec>]) -> Result<()> {
    let write_file = File::create(filename)?;
    let mut w = BufWriter::new(&write_file);
    writeln!(w, "digraph G {{")?;

    // draw stages and entities
    for stage in stages {
        writeln!(w, "\tsubgraph cluster{} {{", stage.stage_id())?;
        writeln!(w, "\t\tlabel = \"Stage {}\";", stage.stage_id())?;
        let mut id = AtomicUsize::new(0);
        build_exec_plan_diagram(
            &mut w,
            stage.children()[0].as_ref(),
            stage.stage_id(),
            &mut id,
            true,
        )?;
        writeln!(w, "\t}}")?;
    }

    // draw relationships
    for stage in stages {
        let mut id = AtomicUsize::new(0);
        build_exec_plan_diagram(
            &mut w,
            stage.children()[0].as_ref(),
            stage.stage_id(),
            &mut id,
            false,
        )?;
    }

    write!(w, "}}")?;
    Ok(())
}

fn build_exec_plan_diagram(
    w: &mut BufWriter<&File>,
    plan: &dyn ExecutionPlan,
    stage_id: usize,
    id: &mut AtomicUsize,
    draw_entity: bool,
) -> Result<usize> {
    let operator_str = if plan.as_any().downcast_ref::<AggregateExec>().is_some() {
        "AggregateExec"
    } else if plan.as_any().downcast_ref::<SortExec>().is_some() {
        "SortExec"
    } else if plan.as_any().downcast_ref::<ProjectionExec>().is_some() {
        "ProjectionExec"
    } else if plan.as_any().downcast_ref::<HashJoinExec>().is_some() {
        "HashJoinExec"
    } else if plan.as_any().downcast_ref::<ParquetExec>().is_some() {
        "ParquetExec"
    } else if plan.as_any().downcast_ref::<CsvExec>().is_some() {
        "CsvExec"
    } else if plan.as_any().downcast_ref::<FilterExec>().is_some() {
        "FilterExec"
    } else if plan.as_any().downcast_ref::<ShuffleWriterExec>().is_some() {
        "ShuffleWriterExec"
    } else if plan
        .as_any()
        .downcast_ref::<UnresolvedShuffleExec>()
        .is_some()
    {
        "UnresolvedShuffleExec"
    } else if plan
        .as_any()
        .downcast_ref::<CoalesceBatchesExec>()
        .is_some()
    {
        "CoalesceBatchesExec"
    } else if plan
        .as_any()
        .downcast_ref::<CoalescePartitionsExec>()
        .is_some()
    {
        "CoalescePartitionsExec"
    } else {
        println!("Unknown: {:?}", plan);
        "Unknown"
    };

    let node_id = id.load(Ordering::SeqCst);
    id.store(node_id + 1, Ordering::SeqCst);

    if draw_entity {
        writeln!(
            w,
            "\t\tstage_{}_exec_{} [shape=box, label=\"{}\"];",
            stage_id, node_id, operator_str
        )?;
    }
    for child in plan.children() {
        if let Some(shuffle) = child.as_any().downcast_ref::<UnresolvedShuffleExec>() {
            if !draw_entity {
                writeln!(
                    w,
                    "\tstage_{}_exec_1 -> stage_{}_exec_{};",
                    shuffle.stage_id, stage_id, node_id
                )?;
            }
        } else {
            // relationships within same entity
            let child_id =
                build_exec_plan_diagram(w, child.as_ref(), stage_id, id, draw_entity)?;
            if draw_entity {
                writeln!(
                    w,
                    "\t\tstage_{}_exec_{} -> stage_{}_exec_{};",
                    stage_id, child_id, stage_id, node_id
                )?;
            }
        }
    }
    Ok(node_id)
}

/// Create a client DataFusion context that uses the BallistaQueryPlanner to send logical plans
/// to a Ballista scheduler
pub fn create_df_ctx_with_ballista_query_planner<T: 'static + AsLogicalPlan>(
    scheduler_url: String,
    session_id: String,
    config: &BallistaConfig,
) -> SessionContext {
    let planner: Arc<BallistaQueryPlanner<T>> =
        Arc::new(BallistaQueryPlanner::new(scheduler_url, config.clone()));

    let session_config = SessionConfig::new()
        .with_target_partitions(config.default_shuffle_partitions())
        .with_information_schema(true);
    let mut session_state = SessionState::with_config_rt(
        session_config,
        Arc::new(
            RuntimeEnv::new(with_object_store_provider(RuntimeConfig::default()))
                .unwrap(),
        ),
    )
    .with_query_planner(planner);
    session_state.session_id = session_id;
    // the SessionContext created here is the client side context, but the session_id is from server side.
    SessionContext::with_state(session_state)
}

pub struct BallistaQueryPlanner<T: AsLogicalPlan> {
    scheduler_url: String,
    config: BallistaConfig,
    extension_codec: Arc<dyn LogicalExtensionCodec>,
    plan_repr: PhantomData<T>,
}

impl<T: 'static + AsLogicalPlan> BallistaQueryPlanner<T> {
    pub fn new(scheduler_url: String, config: BallistaConfig) -> Self {
        Self {
            scheduler_url,
            config,
            extension_codec: Arc::new(DefaultLogicalExtensionCodec {}),
            plan_repr: PhantomData,
        }
    }

    pub fn with_extension(
        scheduler_url: String,
        config: BallistaConfig,
        extension_codec: Arc<dyn LogicalExtensionCodec>,
    ) -> Self {
        Self {
            scheduler_url,
            config,
            extension_codec,
            plan_repr: PhantomData,
        }
    }

    pub fn with_repr(
        scheduler_url: String,
        config: BallistaConfig,
        extension_codec: Arc<dyn LogicalExtensionCodec>,
        plan_repr: PhantomData<T>,
    ) -> Self {
        Self {
            scheduler_url,
            config,
            extension_codec,
            plan_repr,
        }
    }
}

#[async_trait]
impl<T: 'static + AsLogicalPlan> QueryPlanner for BallistaQueryPlanner<T> {
    async fn create_physical_plan(
        &self,
        logical_plan: &LogicalPlan,
        session_state: &SessionState,
    ) -> std::result::Result<Arc<dyn ExecutionPlan>, DataFusionError> {
        match logical_plan {
            LogicalPlan::CreateExternalTable(_) => {
                // table state is managed locally in the BallistaContext, not in the scheduler
                Ok(Arc::new(EmptyExec::new(false, Arc::new(Schema::empty()))))
            }
            _ => Ok(Arc::new(DistributedQueryExec::with_repr(
                self.scheduler_url.clone(),
                self.config.clone(),
                logical_plan.clone(),
                self.extension_codec.clone(),
                self.plan_repr,
                session_state.session_id.clone(),
            ))),
        }
    }
}

pub async fn create_grpc_client_connection<D>(
    dst: D,
) -> std::result::Result<Channel, Error>
where
    D: std::convert::TryInto<tonic::transport::Endpoint>,
    D::Error: Into<StdError>,
{
    let endpoint = tonic::transport::Endpoint::new(dst)?
        .connect_timeout(Duration::from_secs(20))
        .timeout(Duration::from_secs(20))
        // Disable Nagle's Algorithm since we don't want packets to wait
        .tcp_nodelay(true)
        .tcp_keepalive(Option::Some(Duration::from_secs(3600)))
        .http2_keep_alive_interval(Duration::from_secs(300))
        .keep_alive_timeout(Duration::from_secs(20))
        .keep_alive_while_idle(true);
    endpoint.connect().await
}

pub fn create_grpc_server() -> Server {
    Server::builder()
        .timeout(Duration::from_secs(20))
        // Disable Nagle's Algorithm since we don't want packets to wait
        .tcp_nodelay(true)
        .tcp_keepalive(Option::Some(Duration::from_secs(3600)))
        .http2_keepalive_interval(Option::Some(Duration::from_secs(300)))
        .http2_keepalive_timeout(Option::Some(Duration::from_secs(20)))
}

pub fn collect_plan_metrics(plan: &dyn ExecutionPlan) -> Vec<MetricsSet> {
    let mut metrics_array = Vec::<MetricsSet>::new();
    if let Some(metrics) = plan.metrics() {
        metrics_array.push(metrics);
    }
    plan.children().iter().for_each(|c| {
        collect_plan_metrics(c.as_ref())
            .into_iter()
            .for_each(|e| metrics_array.push(e))
    });
    metrics_array
}<|MERGE_RESOLUTION|>--- conflicted
+++ resolved
@@ -90,17 +90,11 @@
     /// Return the key and object store
     #[allow(unused_variables)]
     fn get_by_url(&self, url: &Url) -> datafusion::error::Result<Arc<dyn ObjectStore>> {
-<<<<<<< HEAD
-        println!("FeatureBasedObjectStoreProvider::get_by_url() {}", url);
-
-=======
->>>>>>> 13cb6c86
         #[cfg(feature = "hdfs")]
         {
             let store = HadoopFileSystem::new(url.as_str());
             if let Some(store) = store {
                 return Ok(Arc::new(store));
-<<<<<<< HEAD
             }
         }
 
@@ -113,8 +107,6 @@
                         .build()?;
                     return Ok(Arc::new(store));
                 }
-=======
->>>>>>> 13cb6c86
             }
         }
 
