# Licensed to the Apache Software Foundation (ASF) under one
# or more contributor license agreements.  See the NOTICE file
# distributed with this work for additional information
# regarding copyright ownership.  The ASF licenses this file
# to you under the Apache License, Version 2.0 (the
# "License"); you may not use this file except in compliance
# with the License.  You may obtain a copy of the License at
#
#   http://www.apache.org/licenses/LICENSE-2.0
#
# Unless required by applicable law or agreed to in writing,
# software distributed under the License is distributed on an
# "AS IS" BASIS, WITHOUT WARRANTIES OR CONDITIONS OF ANY
# KIND, either express or implied.  See the License for the
# specific language governing permissions and limitations
# under the License.

[package]
name = "ballista-core"
description = "Ballista Distributed Compute"
license = "Apache-2.0"
version = "0.7.0"
homepage = "https://github.com/apache/arrow-ballista"
repository = "https://github.com/apache/arrow-ballista"
readme = "README.md"
authors = ["Apache Arrow <dev@arrow.apache.org>"]
edition = "2018"
build = "build.rs"

[features]
# Used for testing ONLY: causes all values to hash to the same value (test for collisions)
force_hash_collisions = ["datafusion/force_hash_collisions"]
simd = ["datafusion/simd"]

[dependencies]
ahash = { version = "0.7", default-features = false }

arrow-flight = { version = "15.0.0" }
async-trait = "0.1.41"
chrono = { version = "0.4", default-features = false }
clap = { version = "3", features = ["derive", "cargo"] }
<<<<<<< HEAD
datafusion = { git = "https://github.com/apache/arrow-datafusion", rev = "e5ae1ead6812e36245e379848a45b0078a6b1235" }
datafusion-proto = { git = "https://github.com/apache/arrow-datafusion", rev = "e5ae1ead6812e36245e379848a45b0078a6b1235" }
=======
datafusion = { git = "https://github.com/apache/arrow-datafusion", rev = "9bf8bfbab47823effcbc78f98a675be64221f7cf" }
datafusion-proto = { git = "https://github.com/apache/arrow-datafusion", rev = "9bf8bfbab47823effcbc78f98a675be64221f7cf" }
>>>>>>> 332169ed
futures = "0.3"
hashbrown = "0.12"

libloading = "0.7.3"
log = "0.4"
once_cell = "1.9.0"

parking_lot = "0.12"
parse_arg = "0.1.3"
prost = "0.10"
prost-types = "0.10"
serde = { version = "1", features = ["derive"] }
sqlparser = "0.17"
tokio = "1.0"
tonic = "0.7"
uuid = { version = "1.0", features = ["v4"] }
walkdir = "2.3.2"

[dev-dependencies]
tempfile = "3"

[build-dependencies]
rustc_version = "0.4.0"
tonic-build = { version = "0.7" }<|MERGE_RESOLUTION|>--- conflicted
+++ resolved
@@ -39,13 +39,8 @@
 async-trait = "0.1.41"
 chrono = { version = "0.4", default-features = false }
 clap = { version = "3", features = ["derive", "cargo"] }
-<<<<<<< HEAD
-datafusion = { git = "https://github.com/apache/arrow-datafusion", rev = "e5ae1ead6812e36245e379848a45b0078a6b1235" }
-datafusion-proto = { git = "https://github.com/apache/arrow-datafusion", rev = "e5ae1ead6812e36245e379848a45b0078a6b1235" }
-=======
 datafusion = { git = "https://github.com/apache/arrow-datafusion", rev = "9bf8bfbab47823effcbc78f98a675be64221f7cf" }
 datafusion-proto = { git = "https://github.com/apache/arrow-datafusion", rev = "9bf8bfbab47823effcbc78f98a675be64221f7cf" }
->>>>>>> 332169ed
 futures = "0.3"
 hashbrown = "0.12"
 
