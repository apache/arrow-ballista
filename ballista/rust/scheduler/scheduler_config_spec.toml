--- conflicted
+++ resolved
@@ -73,14 +73,13 @@
 default = "std::string::String::from(\"\")"
 
 [[param]]
-<<<<<<< HEAD
-name = "log_level_setting"
-type = "String"
-doc = "special log level for sub mod. link: https://docs.rs/env_logger/latest/env_logger/#enabling-logging. For example we want whole level is INFO but datafusion mode is DEBUG"
-default = "std::string::String::from(\"INFO, datafusion=INFO\")"
-=======
 name = "sled_dir"
 type = "String"
 doc = "Sled dir: Opens a Db for saving schduler metadata at the specified path. This will create a new storage directory at the specified path if it does not already exist."
 default = "std::string::String::from(\"\")"
->>>>>>> 6bd0f6a5
+
+[[param]]
+name = "log_level_setting"
+type = "String"
+doc = "special log level for sub mod. link: https://docs.rs/env_logger/latest/env_logger/#enabling-logging. For example we want whole level is INFO but datafusion mode is DEBUG"
+default = "std::string::String::from(\"INFO, datafusion=INFO\")"