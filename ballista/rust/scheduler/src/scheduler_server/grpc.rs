--- conflicted
+++ resolved
@@ -42,11 +42,8 @@
 
 use std::ops::Deref;
 use std::sync::Arc;
-<<<<<<< HEAD
 
 use crate::scheduler_server::event::QueryStageSchedulerEvent;
-=======
->>>>>>> b4653522
 use std::time::{SystemTime, UNIX_EPOCH};
 use tonic::{Request, Response, Status};
 
@@ -541,12 +538,7 @@
             .post_event(QueryStageSchedulerEvent::JobCancel(job_id))
             .await
             .map_err(|e| {
-<<<<<<< HEAD
                 let msg = format!("Post to query stage event loop error due to {:?}", e);
-=======
-                let msg = format!("Error cancelling job {}: {:?}", job_id, e);
-
->>>>>>> b4653522
                 error!("{}", msg);
                 Status::internal(msg)
             })?;
