--- conflicted
+++ resolved
@@ -22,19 +22,12 @@
 use ballista_core::serde::protobuf::executor_registration::OptionalHost;
 use ballista_core::serde::protobuf::scheduler_grpc_server::SchedulerGrpc;
 use ballista_core::serde::protobuf::{
-<<<<<<< HEAD
-    executor_status, ExecuteQueryParams, ExecuteQueryResult, ExecutorHeartbeat,
-    ExecutorStatus, ExecutorStoppedParams, ExecutorStoppedResult, GetFileMetadataParams,
-    GetFileMetadataResult, GetJobStatusParams, GetJobStatusResult, HeartBeatParams,
-    HeartBeatResult, PollWorkParams, PollWorkResult, RegisterExecutorParams,
-    RegisterExecutorResult, UpdateTaskStatusParams, UpdateTaskStatusResult,
-=======
-    CancelJobParams, CancelJobResult, ExecuteQueryParams, ExecuteQueryResult,
-    ExecutorHeartbeat, GetFileMetadataParams, GetFileMetadataResult, GetJobStatusParams,
-    GetJobStatusResult, HeartBeatParams, HeartBeatResult, PollWorkParams, PollWorkResult,
-    RegisterExecutorParams, RegisterExecutorResult, UpdateTaskStatusParams,
-    UpdateTaskStatusResult,
->>>>>>> 13812999
+    executor_status, CancelJobParams, CancelJobResult, ExecuteQueryParams,
+    ExecuteQueryResult, ExecutorHeartbeat, ExecutorStatus, ExecutorStoppedParams,
+    ExecutorStoppedResult, GetFileMetadataParams, GetFileMetadataResult,
+    GetJobStatusParams, GetJobStatusResult, HeartBeatParams, HeartBeatResult,
+    PollWorkParams, PollWorkResult, RegisterExecutorParams, RegisterExecutorResult,
+    UpdateTaskStatusParams, UpdateTaskStatusResult,
 };
 use ballista_core::serde::scheduler::{ExecutorData, ExecutorMetadata};
 use ballista_core::serde::AsExecutionPlan;
@@ -505,7 +498,6 @@
         }
     }
 
-<<<<<<< HEAD
     async fn executor_stopped(
         &self,
         request: Request<ExecutorStoppedParams>,
@@ -534,7 +526,13 @@
             .await
             .map_err(|e| {
                 let msg = format!("TaskManager could not handle executor lost: {}", e);
-=======
+                error!("{}", msg);
+                Status::internal(msg)
+            })?;
+
+        Ok(Response::new(ExecutorStoppedResult {}))
+    }
+
     async fn cancel_job(
         &self,
         request: Request<CancelJobParams>,
@@ -548,16 +546,11 @@
             .await
             .map_err(|e| {
                 let msg = format!("Error cancelling job {}: {:?}", job_id, e);
->>>>>>> 13812999
+
                 error!("{}", msg);
                 Status::internal(msg)
             })?;
-
-<<<<<<< HEAD
-        Ok(Response::new(ExecutorStoppedResult {}))
-=======
         Ok(Response::new(CancelJobResult { cancelled: true }))
->>>>>>> 13812999
     }
 }
 
