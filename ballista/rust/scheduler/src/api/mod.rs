--- conflicted
+++ resolved
@@ -85,21 +85,6 @@
 pub fn get_routes<T: AsLogicalPlan + Clone, U: 'static + AsExecutionPlan>(
     scheduler_server: SchedulerServer<T, U>,
 ) -> BoxedFilter<(impl Reply,)> {
-<<<<<<< HEAD
-    let route_state = warp::path("state")
-        .and(with_data_server(scheduler_server.clone()))
-        .and_then(handlers::get_state);
-
-    let route_job_summary = warp::path!("jobs" / String)
-        .and(with_data_server(scheduler_server.clone()))
-        .and_then(|job_id, data_server| handlers::get_job_summary(data_server, job_id));
-
-    let route_job_dot = warp::path!("jobs" / String / "dot")
-        .and(with_data_server(scheduler_server))
-        .and_then(|job_id, data_server| handlers::get_job_dot_graph(data_server, job_id));
-
-    let routes = route_state.or(route_job_dot).or(route_job_summary);
-=======
     let route_state = warp::path!("api" / "state")
         .and(with_data_server(scheduler_server.clone()))
         .and_then(handlers::get_state);
@@ -109,10 +94,16 @@
         .and_then(|data_server| handlers::get_jobs(data_server));
 
     let route_job_summary = warp::path!("api" / "job" / String)
-        .and(with_data_server(scheduler_server))
+        .and(with_data_server(scheduler_server.clone()))
         .and_then(|job_id, data_server| handlers::get_job_summary(data_server, job_id));
 
-    let routes = route_state.or(route_jobs).or(route_job_summary);
->>>>>>> 7fd4c4a0
+    let route_job_dot = warp::path!("api" / "job" / String / "dot")
+        .and(with_data_server(scheduler_server))
+        .and_then(|job_id, data_server| handlers::get_job_dot_graph(data_server, job_id));
+
+    let routes = route_state
+        .or(route_jobs)
+        .or(route_job_summary)
+        .or(route_job_dot);
     routes.boxed()
 }