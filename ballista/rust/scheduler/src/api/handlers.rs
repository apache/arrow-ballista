--- conflicted
+++ resolved
@@ -53,7 +53,6 @@
     pub percent_complete: u8,
 }
 
-<<<<<<< HEAD
 #[derive(Debug, serde::Serialize)]
 pub struct QueryStageSummary {
     pub stage_id: String,
@@ -63,10 +62,6 @@
     pub elapsed_compute: String,
 }
 
-/// Return current scheduler state, including list of executors and active, completed, and failed
-/// job ids.
-pub(crate) async fn get_state<T: AsLogicalPlan, U: AsExecutionPlan>(
-=======
 /// Return current scheduler state
 pub(crate) async fn get_scheduler_state<T: AsLogicalPlan, U: AsExecutionPlan>(
     data_server: SchedulerServer<T, U>,
@@ -80,7 +75,6 @@
 
 /// Return list of executors
 pub(crate) async fn get_executors<T: AsLogicalPlan, U: AsExecutionPlan>(
->>>>>>> 78ed5117
     data_server: SchedulerServer<T, U>,
 ) -> Result<impl warp::Reply, Rejection> {
     let state = data_server.state;
