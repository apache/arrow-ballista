--- conflicted
+++ resolved
@@ -15,7 +15,7 @@
 // specific language governing permissions and limitations
 // under the License.
 
-use std::collections::HashMap;
+use std::collections::{HashMap, HashSet};
 use std::convert::TryInto;
 use std::fmt::{Debug, Formatter};
 use std::sync::Arc;
@@ -31,11 +31,7 @@
 use ballista_core::error::{BallistaError, Result};
 use ballista_core::execution_plans::{ShuffleWriterExec, UnresolvedShuffleExec};
 use ballista_core::serde::protobuf::{
-<<<<<<< HEAD
-    self, CompletedJob, CompletedTask, JobStatus, OperatorMetricsSet, QueuedJob,
-=======
     self, execution_graph_stage::StageType, CompletedJob, JobStatus, QueuedJob,
->>>>>>> 13812999
     TaskStatus,
 };
 use ballista_core::serde::protobuf::{job_status, FailedJob, ShuffleWritePartition};
@@ -51,13 +47,6 @@
 use crate::state::execution_graph::execution_stage::{
     CompletedStage, ExecutionStage, FailedStage, ResolvedStage, UnresolvedStage,
 };
-<<<<<<< HEAD
-use log::{debug, error, info, warn};
-use std::collections::{HashMap, HashSet};
-use std::convert::TryInto;
-use std::fmt::{Debug, Formatter};
-=======
->>>>>>> 13812999
 
 mod execution_stage;
 
@@ -225,38 +214,6 @@
             }
         }
 
-<<<<<<< HEAD
-/// A stage in the ExecutionGraph.
-///
-/// This represents a set of tasks (one per each `partition`) which can
-/// be executed concurrently.
-#[derive(Clone)]
-pub struct ExecutionStage {
-    /// Stage ID
-    pub(crate) stage_id: usize,
-    /// Total number of output partitions for this stage.
-    /// This stage will produce on task for partition.
-    pub(crate) partitions: usize,
-    /// Output partitioning for this stage.
-    pub(crate) output_partitioning: Option<Partitioning>,
-    /// Represents the outputs from this stage's child stages.
-    /// This stage can only be resolved an executed once all child stages are completed.
-    /// THis map holds the mapping from child_stage_id to StageOutput
-    pub(crate) inputs: HashMap<usize, StageOutput>,
-    // `ExecutionPlan` for this stage
-    pub(crate) plan: Arc<dyn ExecutionPlan>,
-    /// Status of each already scheduled task. If status is None, the partition has not yet been scheduled
-    pub(crate) task_statuses: Vec<Option<task_status::Status>>,
-    /// Stage ID of the stage that will take this stages outputs as inputs.
-    /// If `output_links` is empty then this the final stage in the `ExecutionGraph`
-    pub(crate) output_links: Vec<usize>,
-    /// Flag indicating whether all input partitions have been resolved and the plan
-    /// has UnresovledShuffleExec operators resolved to ShuffleReadExec operators.
-    pub(crate) resolved: bool,
-    /// Combined metrics of the already finished tasks in the stage, If it is None, no task is finished yet.
-    pub(crate) stage_metrics: Option<Vec<MetricsSet>>,
-}
-=======
         // Revive before updating due to some updates not saved
         // It will be refined later
         self.revive();
@@ -328,7 +285,6 @@
                             );
                         }
                     }
->>>>>>> 13812999
 
                     let output_links = running_stage.output_links.clone();
                     events.append(&mut self.update_stage_output_links(
@@ -362,13 +318,6 @@
         is_completed: bool,
         locations: Vec<PartitionLocation>,
         output_links: Vec<usize>,
-<<<<<<< HEAD
-        child_stage_ids: Vec<usize>,
-    ) -> Self {
-        let num_tasks = plan.output_partitioning().partition_count();
-
-        let resolved = child_stage_ids.is_empty();
-=======
     ) -> Result<Vec<StageEvent>> {
         let mut ret = vec![];
         let job_id = &self.job_id;
@@ -384,17 +333,12 @@
                     {
                         linked_unresolved_stage
                             .add_input_partitions(stage_id, locations.clone())?;
->>>>>>> 13812999
 
                         // If all tasks for this stage are complete, mark the input complete in the parent stage
                         if is_completed {
                             linked_unresolved_stage.complete_input(stage_id);
                         }
 
-<<<<<<< HEAD
-        for input_stage_id in &child_stage_ids {
-            inputs.insert(*input_stage_id, StageOutput::new());
-=======
                         // If all input partitions are ready, we can resolve any UnresolvedShuffleExec in the parent stage plan
                         if linked_unresolved_stage.resolvable() {
                             ret.push(StageEvent::StageResolved(
@@ -414,7 +358,6 @@
                     )));
                 }
             }
->>>>>>> 13812999
         }
 
         Ok(ret)
@@ -526,47 +469,6 @@
         self.status = status;
     }
 
-<<<<<<< HEAD
-    /// Reset the running and completed tasks on a given executor
-    /// Returns the number of running tasks that were reset
-    pub fn reset_tasks(&mut self, executor: &str) -> usize {
-        let mut reset = 0;
-        for task in self.task_statuses.iter_mut() {
-            match task {
-                Some(task_status::Status::Running(RunningTask { executor_id }))
-                    if executor.to_owned() == executor_id.to_owned() =>
-                {
-                    *task = None;
-                    reset += 1;
-                }
-                Some(task_status::Status::Completed(CompletedTask {
-                    executor_id,
-                    partitions: _,
-                })) if executor.to_owned() == executor_id.to_owned() => {
-                    *task = None;
-                    reset += 1;
-                }
-                _ => {}
-            }
-        }
-        reset
-    }
-
-    /// Reset all the tasks
-    pub fn reset_all_tasks(&mut self) -> usize {
-        let mut reset = 0;
-        for task in self.task_statuses.iter_mut() {
-            *task = None;
-            reset += 1;
-        }
-        reset
-    }
-
-    /// Marks the input stage ID as complete.
-    pub fn complete_input(&mut self, stage_id: usize) {
-        if let Some(input) = self.inputs.get_mut(&stage_id) {
-            input.complete = true;
-=======
     /// Reset the status for the given task. This should be called is a task failed to
     /// launch and it needs to be returned to the set of available tasks and be
     /// re-scheduled.
@@ -576,7 +478,6 @@
 
         if let Some(ExecutionStage::Running(stage)) = self.stages.get_mut(&stage_id) {
             stage.task_statuses[partition] = None;
->>>>>>> 13812999
         }
     }
 
@@ -584,8 +485,121 @@
         self.output_locations.clone()
     }
 
+    /// Reset running and completed stages on a given executor
+    /// This will first check the running stages and reset the running tasks and completed tasks.
+    /// Then it will check the completed stage and whether there are running parent stages need to read shuffle from it.
+    /// If yes, reset the complete tasks and roll back the resolved shuffle recursively.
+    ///
+    /// Returns 'true' when there are stages were reset
+    pub fn reset_stages(&mut self, executor_id: &str) -> Result<bool> {
+        let mut reset = false;
+        loop {
+            let reset_stage = self.reset_stages_internal(executor_id)?;
+            if reset_stage {
+                reset = reset_stage;
+            } else {
+                return Ok(reset);
+            }
+        }
+    }
+
+    fn reset_stages_internal(&mut self, executor_id: &str) -> Result<bool> {
+        let mut reset_stage = false;
+        let job_id = self.job_id.clone();
+        let mut stage_events = vec![];
+        let mut resubmit_inputs: HashSet<usize> = HashSet::new();
+
+        // check the reset the running stages
+        self.stages
+            .iter_mut()
+            .filter_map(|(_stage_id, stage)| {
+                if let ExecutionStage::Running(running) = stage {
+                    Some(running)
+                }
+                else {
+                    None
+                }
+              }
+            )
+            .for_each(|stage| {
+                let reset = stage.reset_tasks(executor_id);
+                if reset > 0 {
+                    warn!(
+                        "Reset {} tasks for running job/stage {}/{} on Executor {}",
+                        reset, job_id, stage.stage_id, executor_id
+                    );
+                    reset_stage = true;
+                }
+                // For each stage input, check whether there are input locations match that executor
+                // and calculate the resubmit input stages.
+                let mut rollback_stage = false;
+                stage.inputs.iter_mut().for_each(|(input_stage_id, stage_output)| {
+                    let mut match_found = false;
+                    stage_output.partition_locations.iter_mut().for_each(
+                        |(_partition, locs)| {
+                            let indexes = locs
+                                .iter()
+                                .enumerate()
+                                .filter_map(|(idx, loc)| {
+                                    (loc.executor_meta.id == executor_id).then(|| idx)
+                                })
+                                .collect::<Vec<_>>();
+
+                            // remove the matched partition locations
+                            if !indexes.is_empty() {
+                                for idx in &indexes {
+                                    locs.remove(*idx);
+                                }
+                                match_found = true;
+                            }
+                        },
+                    );
+                    if match_found {
+                        stage_output.complete = false;
+                        rollback_stage = true;
+                        resubmit_inputs.insert(*input_stage_id);
+                    }
+                });
+
+                if rollback_stage {
+                    stage_events.push(StageEvent::RollBackRunningStage(stage.stage_id));
+                    warn!(
+                        "Roll back running job/stage {}/{} and change ShuffleReaderExec back to UnresolvedShuffleExec",
+                        job_id, stage.stage_id);
+                    reset_stage = true;
+                }
+            });
+
+        // check the reset the complete stages
+        if !resubmit_inputs.is_empty() {
+            self.stages
+                .iter_mut()
+                .filter(|(stage_id, _stage)| resubmit_inputs.contains(stage_id))
+                .filter_map(|(_stage_id, stage)| {
+                    if let ExecutionStage::Completed(completed) = stage {
+                        Some(completed)
+                    } else {
+                        None
+                    }
+                })
+                .for_each(|stage| {
+                    let reset = stage.reset_tasks(executor_id);
+                    if reset > 0 {
+                        stage_events
+                            .push(StageEvent::ReRunCompletedStage(stage.stage_id));
+                        warn!(
+                            "Reset {} tasks for completed job/stage {}/{} on Executor {}",
+                            reset, job_id, stage.stage_id, executor_id
+                        )
+                    }
+                });
+        }
+        self.processing_stage_events(stage_events)?;
+        Ok(reset_stage)
+    }
+
     /// Processing stage events for stage state changing
-    fn processing_stage_events(
+    pub fn processing_stage_events(
         &mut self,
         events: Vec<StageEvent>,
     ) -> Result<Option<QueryStageSchedulerEvent>> {
@@ -603,6 +617,12 @@
                 StageEvent::StageFailed(stage_id, err_msg) => {
                     job_err_msg = format!("{}{}\n", job_err_msg, &err_msg);
                     self.fail_stage(stage_id, err_msg);
+                }
+                StageEvent::RollBackRunningStage(stage_id) => {
+                    self.rollback_running_stage(stage_id)?;
+                }
+                StageEvent::ReRunCompletedStage(stage_id) => {
+                    self.rerun_completed_stage(stage_id);
                 }
             }
         }
@@ -648,20 +668,12 @@
         }
     }
 
-<<<<<<< HEAD
-    /// Resolve any UnresolvedShuffleExec operators within this stage's plan
-    pub fn resolve_shuffles(&mut self) -> Result<()> {
-        if self.resolved {
-            // If this stage has no input shuffles, then it is already resolved
-            Ok(())
-=======
     /// Convert running stage to be completed
     fn complete_stage(&mut self, stage_id: usize) -> bool {
         if let Some(ExecutionStage::Running(stage)) = self.stages.remove(&stage_id) {
             self.stages
                 .insert(stage_id, ExecutionStage::Completed(stage.to_completed()));
             true
->>>>>>> 13812999
         } else {
             warn!(
                 "Fail to find a running stage {}/{} to complete",
@@ -672,27 +684,6 @@
         }
     }
 
-<<<<<<< HEAD
-    /// Roll back a resolve shuffle to unsolved and change ShuffleReaderExec back to UnresolvedShuffleExec
-    pub fn rollback_resolved_shuffles(&mut self) -> Result<()> {
-        if !self.resolved {
-            Ok(())
-        } else {
-            let new_plan = crate::planner::rollback_resolved_shuffles(
-                self.stage_id,
-                self.plan.clone(),
-            )?;
-            self.plan = new_plan;
-            self.resolved = false;
-            Ok(())
-        }
-    }
-
-    /// Update the status for task partition
-    pub fn update_task_status(&mut self, partition: usize, status: task_status::Status) {
-        debug!("Updating task status for partition {}", partition);
-        self.task_statuses[partition] = Some(status);
-=======
     /// Convert running stage to be failed
     fn fail_stage(&mut self, stage_id: usize, err_msg: String) -> bool {
         if let Some(ExecutionStage::Running(stage)) = self.stages.remove(&stage_id) {
@@ -707,7 +698,38 @@
             );
             false
         }
->>>>>>> 13812999
+    }
+
+    /// Convert running stage to be unresolved
+    fn rollback_running_stage(&mut self, stage_id: usize) -> Result<bool> {
+        if let Some(ExecutionStage::Running(stage)) = self.stages.remove(&stage_id) {
+            self.stages
+                .insert(stage_id, ExecutionStage::UnResolved(stage.to_unresolved()?));
+            Ok(true)
+        } else {
+            warn!(
+                "Fail to find a running stage {}/{} to rollback",
+                self.job_id(),
+                stage_id
+            );
+            Ok(false)
+        }
+    }
+
+    /// Convert completed stage to be running
+    fn rerun_completed_stage(&mut self, stage_id: usize) -> bool {
+        if let Some(ExecutionStage::Completed(stage)) = self.stages.remove(&stage_id) {
+            self.stages
+                .insert(stage_id, ExecutionStage::Running(stage.to_running()));
+            true
+        } else {
+            warn!(
+                "Fail to find a completed stage {}/{} to rerun",
+                self.job_id(),
+                stage_id
+            );
+            false
+        }
     }
 
     /// fail job with error message
@@ -919,6 +941,7 @@
                     stage,
                     partitioning,
                     output_links,
+                    HashMap::new(),
                 ))
             } else {
                 ExecutionStage::UnResolved(UnresolvedStage::new(
@@ -977,6 +1000,8 @@
     StageResolved(usize),
     StageCompleted(usize),
     StageFailed(usize, String),
+    RollBackRunningStage(usize),
+    ReRunCompletedStage(usize),
 }
 
 /// Represents the basic unit of work for the Ballista executor. Will execute
@@ -1004,453 +1029,6 @@
     }
 }
 
-<<<<<<< HEAD
-/// Represents the DAG for a distributed query plan.
-///
-/// A distributed query plan consists of a set of stages which must be executed sequentially.
-///
-/// Each stage consists of a set of partitions which can be executed in parallel, where each partition
-/// represents a `Task`, which is the basic unit of scheduling in Ballista.
-///
-/// As an example, consider a SQL query which performs a simple aggregation:
-///
-/// `SELECT id, SUM(gmv) FROM some_table GROUP BY id`
-///
-/// This will produce a DataFusion execution plan that looks something like
-///
-///
-///   CoalesceBatchesExec: target_batch_size=4096
-///     RepartitionExec: partitioning=Hash([Column { name: "id", index: 0 }], 4)
-///       AggregateExec: mode=Partial, gby=[id@0 as id], aggr=[SUM(some_table.gmv)]
-///         TableScan: some_table
-///
-/// The Ballista `DistributedPlanner` will turn this into a distributed plan by creating a shuffle
-/// boundary (called a "Stage") whenever the underlying plan needs to perform a repartition.
-/// In this case we end up with a distributed plan with two stages:
-///
-///
-/// ExecutionGraph[job_id=job, session_id=session, available_tasks=1, complete=false]
-/// Stage[id=2, partitions=4, children=1, completed_tasks=0, resolved=false, scheduled_tasks=0, available_tasks=0]
-/// Inputs{1: StageOutput { partition_locations: {}, complete: false }}
-///
-/// ShuffleWriterExec: None
-///   AggregateExec: mode=FinalPartitioned, gby=[id@0 as id], aggr=[SUM(?table?.gmv)]
-///     CoalesceBatchesExec: target_batch_size=4096
-///       UnresolvedShuffleExec
-///
-/// Stage[id=1, partitions=1, children=0, completed_tasks=0, resolved=true, scheduled_tasks=0, available_tasks=1]
-/// Inputs{}
-///
-/// ShuffleWriterExec: Some(Hash([Column { name: "id", index: 0 }], 4))
-///   AggregateExec: mode=Partial, gby=[id@0 as id], aggr=[SUM(?table?.gmv)]
-///     TableScan: some_table
-///
-///
-/// The DAG structure of this `ExecutionGraph` is encoded in the stages. Each stage's `input` field
-/// will indicate which stages it depends on, and each stage's `output_links` will indicate which
-/// stage it needs to publish its output to.
-///
-/// If a stage has `output_links` is empty then it is the final stage in this query, and it should
-/// publish its outputs to the `ExecutionGraph`s `output_locations` representing the final query results.
-#[derive(Clone)]
-pub struct ExecutionGraph {
-    /// ID for this job
-    pub(crate) job_id: String,
-    /// Session ID for this job
-    pub(crate) session_id: String,
-    /// Status of this job
-    pub(crate) status: JobStatus,
-    /// Map from Stage ID -> ExecutionStage
-    pub(crate) stages: HashMap<usize, ExecutionStage>,
-    /// Total number fo output partitions
-    pub(crate) output_partitions: usize,
-    /// Locations of this `ExecutionGraph` final output locations
-    pub(crate) output_locations: Vec<PartitionLocation>,
-}
-
-impl ExecutionGraph {
-    pub fn new(
-        job_id: &str,
-        session_id: &str,
-        plan: Arc<dyn ExecutionPlan>,
-    ) -> Result<Self> {
-        let mut planner = DistributedPlanner::new();
-
-        let output_partitions = plan.output_partitioning().partition_count();
-
-        let shuffle_stages = planner.plan_query_stages(job_id, plan)?;
-
-        let builder = ExecutionStageBuilder::new();
-        let stages = builder.build(shuffle_stages)?;
-
-        Ok(Self {
-            job_id: job_id.to_string(),
-            session_id: session_id.to_string(),
-            status: JobStatus {
-                status: Some(job_status::Status::Queued(QueuedJob {})),
-            },
-            stages,
-            output_partitions,
-            output_locations: vec![],
-        })
-    }
-
-    pub fn job_id(&self) -> &str {
-        self.job_id.as_str()
-    }
-
-    pub fn session_id(&self) -> &str {
-        self.session_id.as_str()
-    }
-
-    pub fn status(&self) -> JobStatus {
-        self.status.clone()
-    }
-
-    /// An ExecutionGraph is complete if all its stages are complete
-    pub fn complete(&self) -> bool {
-        self.stages.values().all(|s| s.complete())
-    }
-
-    /// Update task statuses and task metrics in the graph.
-    /// This will also push shuffle partitions to their respective shuffle read stages.
-    pub fn update_task_status(
-        &mut self,
-        executor: &ExecutorMetadata,
-        statuses: Vec<TaskStatus>,
-    ) -> Result<()> {
-        for status in statuses.into_iter() {
-            if let TaskStatus {
-                task_id:
-                    Some(protobuf::PartitionId {
-                        job_id,
-                        stage_id,
-                        partition_id,
-                    }),
-                metrics: operator_metrics,
-                status: Some(task_status),
-            } = status
-            {
-                if job_id != self.job_id() {
-                    return Err(BallistaError::Internal(format!(
-                        "Error updating job {}: Invalid task status job ID {}",
-                        self.job_id(),
-                        job_id
-                    )));
-                }
-
-                let stage_id = stage_id as usize;
-                let partition = partition_id as usize;
-                if let Some(stage) = self.stages.get_mut(&stage_id) {
-                    stage.update_task_status(partition, task_status.clone());
-                    let stage_plan = stage.plan.clone();
-                    let stage_complete = stage.complete();
-
-                    // TODO Should be able to reschedule this task.
-                    if let task_status::Status::Failed(failed_task) = task_status {
-                        self.status = JobStatus {
-                            status: Some(job_status::Status::Failed(FailedJob {
-                                error: format!(
-                                    "Task {}/{}/{} failed: {}",
-                                    job_id, stage_id, partition_id, failed_task.error
-                                ),
-                            })),
-                        };
-                        return Ok(());
-                    } else if let task_status::Status::Completed(completed_task) =
-                        task_status
-                    {
-                        // update task metrics for completed task
-                        stage.update_task_metrics(partition, operator_metrics)?;
-
-                        // if this stage is completed, we want to combine the stage metrics to plan's metric set and print out the plan
-                        if stage_complete && stage.stage_metrics.as_ref().is_some() {
-                            // The plan_metrics collected here is a snapshot clone from the plan metrics.
-                            // They are all empty now and need to combine with the stage metrics in the ExecutionStages
-                            let mut plan_metrics =
-                                collect_plan_metrics(stage_plan.as_ref());
-                            let stage_metrics = stage
-                                .stage_metrics
-                                .as_ref()
-                                .expect("stage metrics should not be None.");
-                            if plan_metrics.len() != stage_metrics.len() {
-                                return Err(BallistaError::Internal(format!("Error combine stage metrics to plan for stage {},  plan metrics array size {} does not equal \
-                to the stage metrics array size {}", stage_id, plan_metrics.len(), stage_metrics.len())));
-                            }
-                            plan_metrics.iter_mut().zip(stage_metrics).for_each(
-                                |(plan_metric, stage_metric)| {
-                                    stage_metric
-                                        .iter()
-                                        .for_each(|s| plan_metric.push(s.clone()));
-                                },
-                            );
-
-                            info!(
-                                "=== [{}/{}/{}] Stage finished, physical plan with metrics ===\n{}\n",
-                                job_id,
-                                stage_id,
-                                partition,
-                                DisplayableBallistaExecutionPlan::new(stage_plan.as_ref(), plan_metrics.as_ref()).indent()
-                            );
-                        }
-
-                        let locations = partition_to_location(
-                            self.job_id.as_str(),
-                            stage_id,
-                            executor,
-                            completed_task.partitions,
-                        );
-
-                        let output_links = stage.output_links.clone();
-                        if output_links.is_empty() {
-                            // If `output_links` is empty, then this is a final stage
-                            self.output_locations.extend(locations);
-                        } else {
-                            for link in output_links.into_iter() {
-                                // If this is an intermediate stage, we need to push its `PartitionLocation`s to the parent stage
-                                if let Some(linked_stage) = self.stages.get_mut(&link) {
-                                    linked_stage.add_input_partitions(
-                                        stage_id,
-                                        partition,
-                                        locations.clone(),
-                                    )?;
-
-                                    // If all tasks for this stage are complete, mark the input complete in the parent stage
-                                    if stage_complete {
-                                        linked_stage.complete_input(stage_id);
-                                    }
-
-                                    // If all input partitions are ready, we can resolve any UnresolvedShuffleExec in the parent stage plan
-                                    if linked_stage.resolvable() {
-                                        linked_stage.resolve_shuffles()?;
-                                    }
-                                } else {
-                                    return Err(BallistaError::Internal(format!("Error updating job {}: Invalid output link {} for stage {}", job_id, stage_id, link)));
-                                }
-                            }
-                        }
-                    }
-                } else {
-                    return Err(BallistaError::Internal(format!(
-                        "Invalid stage ID {} for job {}",
-                        stage_id,
-                        self.job_id()
-                    )));
-                }
-            }
-        }
-
-        Ok(())
-    }
-
-    /// Total number of tasks in this plan that are ready for scheduling
-    pub fn available_tasks(&self) -> usize {
-        self.stages
-            .iter()
-            .map(|(_, stage)| stage.available_tasks())
-            .sum()
-    }
-
-    /// Get next task that can be assigned to the given executor.
-    /// This method should only be called when the resulting task is immediately
-    /// being launched as the status will be set to Running and it will not be
-    /// available to the scheduler.
-    /// If the task is not launched the status must be reset to allow the task to
-    /// be scheduled elsewhere.
-    pub fn pop_next_task(&mut self, executor_id: &str) -> Result<Option<Task>> {
-        let job_id = self.job_id.clone();
-        let session_id = self.session_id.clone();
-        self.stages.iter_mut().find(|(_stage_id, stage)| {
-            stage.resolved() && stage.available_tasks() > 0
-        }).map(|(stage_id, stage)| {
-            let (partition_id,_) = stage
-                .task_statuses
-                .iter()
-                .enumerate()
-                .find(|(_partition,status)| status.is_none())
-                .ok_or_else(|| {
-                BallistaError::Internal(format!("Error getting next task for job {}: Stage {} is ready but has no pending tasks", job_id, stage_id))
-            })?;
-
-             let partition = PartitionId {
-                job_id,
-                stage_id: *stage_id,
-                partition_id
-            };
-
-            // Set the status to Running
-            stage.task_statuses[partition_id] = Some(task_status::Status::Running(RunningTask {
-                executor_id: executor_id.to_owned()
-            }));
-
-            Ok(Task {
-                session_id,
-                partition,
-                plan: stage.plan.clone(),
-                output_partitioning: stage.output_partitioning.clone()
-            })
-        }).transpose()
-    }
-
-    /// Reset running and completed stages on a given executor
-    /// This will first check the running stages and reset the running tasks and completed tasks.
-    /// Then it will check the completed stage and whether there are running parent stages need to read shuffle from it.
-    /// If yes, reset the complete tasks and roll back the resolved shuffle recursively.
-    ///
-    /// Returns 'true' when there are stages were reset
-    pub fn reset_stages(&mut self, executor_id: &str) -> bool {
-        let mut reset = false;
-        loop {
-            let reset_stage = self.reset_stages_internal(executor_id);
-            if reset_stage {
-                reset = reset_stage;
-            } else {
-                return reset;
-            }
-        }
-    }
-
-    fn reset_stages_internal(&mut self, executor_id: &str) -> bool {
-        let mut reset_stage = false;
-        let job_id = self.job_id.clone();
-
-        let mut resubmit_inputs: HashSet<usize> = HashSet::new();
-        // check the reset the running stages
-        self.stages
-            .iter_mut()
-            .filter(|(_stage_id, stage)| stage.resolved() && !stage.complete())
-            .for_each(|(stage_id, stage)| {
-                let reset = stage.reset_tasks(executor_id);
-                if reset > 0 {
-                    warn!(
-                        "Reset {} tasks for running job/stage {}/{} on Executor {}",
-                        reset, job_id, stage_id, executor_id
-                    );
-                    reset_stage = true;
-                }
-                // For each stage input, check whether there are input locations match that executor
-                // and calculate the resubmit input stages.
-                let mut rollback_stage = false;
-                stage.inputs.iter_mut().for_each(|(input_stage_id, stage_output)| {
-                    let mut match_found = false;
-                    stage_output.partition_locations.iter_mut().for_each(
-                        |(_partition, locs)| {
-                            let indexes = locs
-                                .iter()
-                                .enumerate()
-                                .filter_map(|(idx, loc)| {
-                                    (loc.executor_meta.id == executor_id).then(|| idx)
-                                })
-                                .collect::<Vec<_>>();
-
-                            // remove the matched partition locations
-                            if !indexes.is_empty() {
-                                for idx in &indexes {
-                                    locs.remove(idx.clone());
-                                }
-                                match_found = true;
-                            }
-                        },
-                    );
-                    if match_found {
-                        stage_output.complete = false;
-                        rollback_stage = true;
-                        resubmit_inputs.insert(input_stage_id.clone());
-                    }
-                });
-
-                if rollback_stage {
-                    stage.reset_all_tasks();
-                    stage.rollback_resolved_shuffles().unwrap_or_else(|e| {
-                        error!("Fail to rollback resolved shuffle due to {:?}", e);
-                    });
-                    warn!(
-                        "Roll back running job/stage {}/{} and change ShuffleReaderExec back to UnresolvedShuffleExec",
-                        job_id, stage_id);
-                    reset_stage = true;
-                }
-            });
-
-        // check the reset the complete stages
-        if !resubmit_inputs.is_empty() {
-            self.stages
-                .iter_mut()
-                .filter(|(stage_id, stage)| {
-                    stage.resolved()
-                        && stage.complete()
-                        && resubmit_inputs.contains(stage_id)
-                })
-                .for_each(|(stage_id, stage)| {
-                    let reset = stage.reset_tasks(executor_id);
-                    if reset > 0 {
-                        warn!(
-                            "Reset {} tasks for completed job/stage {}/{} on Executor {}",
-                            reset, job_id, stage_id, executor_id
-                        )
-                    }
-                });
-        }
-        reset_stage
-    }
-
-    pub fn finalize(&mut self) -> Result<()> {
-        if !self.complete() {
-            return Err(BallistaError::Internal(format!(
-                "Attempt to finalize an incomplete job {}",
-                self.job_id()
-            )));
-        }
-
-        let partition_location = self
-            .output_locations()
-            .into_iter()
-            .map(|l| l.try_into())
-            .collect::<Result<Vec<_>>>()?;
-
-        self.status = JobStatus {
-            status: Some(job_status::Status::Completed(CompletedJob {
-                partition_location,
-            })),
-        };
-
-        Ok(())
-    }
-
-    pub fn update_status(&mut self, status: JobStatus) {
-        self.status = status;
-    }
-
-    /// Reset the status for the given task. This should be called is a task failed to
-    /// launch and it needs to be returned to the set of available tasks and be
-    /// re-scheduled.
-    pub fn reset_task_status(&mut self, task: Task) {
-        let stage_id = task.partition.stage_id;
-        let partition = task.partition.partition_id;
-
-        if let Some(stage) = self.stages.get_mut(&stage_id) {
-            stage.task_statuses[partition] = None;
-        }
-    }
-
-    pub fn output_locations(&self) -> Vec<PartitionLocation> {
-        self.output_locations.clone()
-    }
-}
-
-impl Debug for ExecutionGraph {
-    fn fmt(&self, f: &mut Formatter<'_>) -> std::fmt::Result {
-        let stages = self
-            .stages
-            .iter()
-            .map(|(_, stage)| format!("{:?}", stage))
-            .collect::<Vec<String>>()
-            .join("\n");
-        write!(f, "ExecutionGraph[job_id={}, session_id={}, available_tasks={}, complete={}]\n{}", self.job_id, self.session_id, self.available_tasks(), self.complete(), stages)
-    }
-}
-
-=======
->>>>>>> 13812999
 fn partition_to_location(
     job_id: &str,
     stage_id: usize,
