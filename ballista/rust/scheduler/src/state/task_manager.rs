--- conflicted
+++ resolved
@@ -107,23 +107,6 @@
     }
 
     /// Get a list of active job ids
-<<<<<<< HEAD
-    pub async fn get_active_job_ids(&self) -> Result<Vec<String>> {
-        let keys = self.state.scan_keys(Keyspace::ActiveJobs).await?;
-        Ok(keys.iter().cloned().collect::<Vec<_>>())
-    }
-
-    /// Get a list of completed job ids
-    pub async fn get_completed_job_ids(&self) -> Result<Vec<String>> {
-        let keys = self.state.scan_keys(Keyspace::CompletedJobs).await?;
-        Ok(keys.iter().cloned().collect::<Vec<_>>())
-    }
-
-    /// Get a list of failed job ids
-    pub async fn get_failed_job_ids(&self) -> Result<Vec<String>> {
-        let keys = self.state.scan_keys(Keyspace::FailedJobs).await?;
-        Ok(keys.iter().cloned().collect::<Vec<_>>())
-=======
     pub async fn get_jobs(&self) -> Result<Vec<JobOverview>> {
         let mut job_ids = vec![];
         for job_id in self.state.scan_keys(Keyspace::ActiveJobs).await? {
@@ -153,7 +136,6 @@
             });
         }
         Ok(jobs)
->>>>>>> 7fd4c4a0
     }
 
     /// Get the status of of a job. First look in the active cache.
