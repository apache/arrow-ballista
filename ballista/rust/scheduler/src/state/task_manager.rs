--- conflicted
+++ resolved
@@ -17,15 +17,9 @@
 
 use crate::scheduler_server::event::QueryStageSchedulerEvent;
 use crate::scheduler_server::SessionBuilder;
-<<<<<<< HEAD
 use crate::state::backend::{Keyspace, Lock, StateBackendClient};
-use crate::state::execution_graph::{ExecutionGraph, ExecutionStage, StageOutput, Task};
+use crate::state::execution_graph::{ExecutionGraph, Task};
 use crate::state::executor_manager::{ExecutorManager, ExecutorReservation};
-=======
-use crate::state::backend::{Keyspace, StateBackendClient};
-use crate::state::execution_graph::{ExecutionGraph, Task};
-use crate::state::executor_manager::ExecutorReservation;
->>>>>>> 9b7a3cec
 use crate::state::{decode_protobuf, encode_protobuf, with_lock};
 use ballista_core::config::BallistaConfig;
 #[cfg(not(test))]
@@ -35,12 +29,7 @@
 
 use crate::state::session_manager::create_datafusion_context;
 use ballista_core::serde::protobuf::{
-<<<<<<< HEAD
-    self, job_status, task_status, CancelTasksParams, FailedJob, JobStatus,
-    TaskDefinition, TaskStatus,
-=======
-    self, job_status, FailedJob, JobStatus, PartitionId, TaskDefinition, TaskStatus,
->>>>>>> 9b7a3cec
+    self, job_status, CancelTasksParams, FailedJob, JobStatus, TaskDefinition, TaskStatus,
 };
 use ballista_core::serde::scheduler::to_proto::hash_partitioning_to_proto;
 use ballista_core::serde::scheduler::ExecutorMetadata;
@@ -90,7 +79,7 @@
         plan: Arc<dyn ExecutionPlan>,
     ) -> Result<()> {
         let graph = ExecutionGraph::new(job_id, session_id, plan)?;
-        info!("Submitting execution graph: {}", graph);
+        info!("Submitting execution graph: {:?}", graph);
         self.state
             .put(
                 Keyspace::ActiveJobs,
@@ -437,7 +426,7 @@
         executor: &ExecutorMetadata,
         task: Task,
     ) -> Result<()> {
-        info!("Launching task {} on executor {:?}", task, executor.id);
+        info!("Launching task {:?} on executor {:?}", task, executor.id);
         let task_definition = self.prepare_task_definition(task)?;
         let mut clients = self.clients.write().await;
         if let Some(client) = clients.get_mut(&executor.id) {
