--- conflicted
+++ resolved
@@ -487,10 +487,6 @@
             .collect()
     }
 
-<<<<<<< HEAD
-    #[allow(dead_code)]
-    pub fn get_alive_executors_within_one_minute(&self) -> HashSet<String> {
-=======
     /// Return a list of expired executors
     pub(crate) fn get_expired_executors(&self) -> Vec<ExecutorHeartbeat> {
         let now_epoch_ts = SystemTime::now()
@@ -512,7 +508,6 @@
     }
 
     pub(crate) fn get_alive_executors_within_one_minute(&self) -> HashSet<String> {
->>>>>>> b4653522
         let now_epoch_ts = SystemTime::now()
             .duration_since(UNIX_EPOCH)
             .expect("Time went backwards");
