--- conflicted
+++ resolved
@@ -24,12 +24,9 @@
 use ballista_core::serde::protobuf;
 
 use ballista_core::serde::protobuf::executor_grpc_client::ExecutorGrpcClient;
-<<<<<<< HEAD
 use ballista_core::serde::protobuf::{
     executor_status, ExecutorHeartbeat, ExecutorStatus,
 };
-=======
->>>>>>> 13812999
 use ballista_core::serde::scheduler::{ExecutorData, ExecutorMetadata};
 use ballista_core::utils::create_grpc_client_connection;
 use futures::StreamExt;
@@ -601,8 +598,8 @@
                                 executor_url,
                             )
                             .await;
-                        if connection.is_ok() {
-                            let mut client = ExecutorGrpcClient::new(connection.unwrap());
+                        if let Ok(channel) = connection {
+                            let mut client = ExecutorGrpcClient::new(channel);
                             let stop_reason = format!(
                                 "Executor heartbeat timed out after {}s",
                                 DEFAULT_EXECUTOR_TIMEOUT_SECONDS
