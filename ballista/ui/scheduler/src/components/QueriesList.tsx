--- conflicted
+++ resolved
@@ -175,10 +175,7 @@
     <Skeleton height={5} />
     <Skeleton height={5} />
     <Skeleton height={5} />
-<<<<<<< HEAD
-    <Skeleton height={5} />
-=======
->>>>>>> d894beaa
+    <Skeleton height={5} />
   </>
 );
 
@@ -188,23 +185,6 @@
   const isLoaded = typeof queries !== "undefined";
 
   return (
-<<<<<<< HEAD
-    <VStack flex={1} p={4} w={"100%"} alignItems={"flex-start"}>
-      <Text mb={4}>Queries</Text>
-      <Stack w={"100%"} flex={1}>
-        {isLoaded ? (
-          <DataTable
-            columns={columns}
-            data={queries || []}
-            pageSize={10}
-            pb={10}
-          />
-        ) : (
-          getSkeleton()
-        )}
-      </Stack>
-    </VStack>
-=======
     <Box w={"100%"} flex={1}>
       {isLoaded ? (
         <DataTable
@@ -217,6 +197,5 @@
         getSkeleton()
       )}
     </Box>
->>>>>>> d894beaa
   );
 };