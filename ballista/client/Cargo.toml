--- conflicted
+++ resolved
@@ -28,19 +28,11 @@
 rust-version = "1.63"
 
 [dependencies]
-<<<<<<< HEAD
-ballista-core = { path = "../core", version = "0.10.0" }
-ballista-executor = { path = "../executor", version = "0.10.0", optional = true }
-ballista-scheduler = { path = "../scheduler", version = "0.10.0", optional = true }
-datafusion = { git = "https://github.com/apache/arrow-datafusion", rev = "cfbb14d" }
-datafusion-proto = { git = "https://github.com/apache/arrow-datafusion", rev = "cfbb14d" }
-=======
 ballista-core = { path = "../core", version = "0.11.0" }
 ballista-executor = { path = "../executor", version = "0.11.0", optional = true }
 ballista-scheduler = { path = "../scheduler", version = "0.11.0", optional = true }
-datafusion = "18.0.0"
-datafusion-proto = "18.0.0"
->>>>>>> 9a6ec0a8
+datafusion = { git = "https://github.com/apache/arrow-datafusion", rev = "cfbb14d" }
+datafusion-proto = { git = "https://github.com/apache/arrow-datafusion", rev = "cfbb14d" }
 futures = "0.3"
 log = "0.4"
 parking_lot = "0.12"
