--- conflicted
+++ resolved
@@ -40,19 +40,9 @@
 use crate::metrics::default_metrics_collector;
 use crate::scheduler_server::externalscaler::external_scaler_server::ExternalScalerServer;
 use crate::scheduler_server::SchedulerServer;
-<<<<<<< HEAD
 
 pub async fn start_server(
     cluster: BallistaCluster,
-=======
-use crate::state::backend::cluster::ClusterState;
-use crate::state::backend::StateBackendClient;
-
-pub async fn start_server(
-    scheduler_name: String,
-    config_backend: Arc<dyn StateBackendClient>,
-    cluster_state: Arc<dyn ClusterState>,
->>>>>>> 8f8154f4
     addr: SocketAddr,
     config: SchedulerConfig,
 ) -> Result<()> {
@@ -70,14 +60,8 @@
 
     let mut scheduler_server: SchedulerServer<LogicalPlanNode, PhysicalPlanNode> =
         SchedulerServer::new(
-<<<<<<< HEAD
             config.scheduler_name(),
             cluster,
-=======
-            scheduler_name,
-            config_backend.clone(),
-            cluster_state,
->>>>>>> 8f8154f4
             BallistaCodec::default(),
             config,
             metrics_collector,
