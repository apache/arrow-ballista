// Licensed to the Apache Software Foundation (ASF) under one
// or more contributor license agreements.  See the NOTICE file
// distributed with this work for additional information
// regarding copyright ownership.  The ASF licenses this file
// to you under the Apache License, Version 2.0 (the
// "License"); you may not use this file except in compliance
// with the License.  You may obtain a copy of the License at
//
//   http://www.apache.org/licenses/LICENSE-2.0
//
// Unless required by applicable law or agreed to in writing,
// software distributed under the License is distributed on an
// "AS IS" BASIS, WITHOUT WARRANTIES OR CONDITIONS OF ANY
// KIND, either express or implied.  See the License for the
// specific language governing permissions and limitations
// under the License.

use ballista_core::config::{
    query::BallistaConfig, query::BALLISTA_JOB_NAME, TaskSchedulingPolicy,
};
use ballista_core::serde::protobuf::execute_query_params::{OptionalSessionId, Query};
use std::convert::TryInto;

use ballista_core::serde::protobuf::executor_registration::OptionalHost;
use ballista_core::serde::protobuf::scheduler_grpc_server::SchedulerGrpc;
use ballista_core::serde::protobuf::{
    executor_status, CancelJobParams, CancelJobResult, ExecuteQueryParams,
    ExecuteQueryResult, ExecutorHeartbeat, ExecutorStatus, ExecutorStoppedParams,
    ExecutorStoppedResult, GetFileMetadataParams, GetFileMetadataResult,
    GetJobStatusParams, GetJobStatusResult, HeartBeatParams, HeartBeatResult,
    PollWorkParams, PollWorkResult, RegisterExecutorParams, RegisterExecutorResult,
    UpdateTaskStatusParams, UpdateTaskStatusResult,
};
use ballista_core::serde::scheduler::{ExecutorData, ExecutorMetadata};
use ballista_core::serde::AsExecutionPlan;

use object_store::{local::LocalFileSystem, path::Path, ObjectStore};

use datafusion::datasource::file_format::parquet::ParquetFormat;
use datafusion::datasource::file_format::FileFormat;
use datafusion_proto::logical_plan::AsLogicalPlan;
use futures::TryStreamExt;
use log::{debug, error, info, trace, warn};

use std::ops::Deref;
use std::sync::Arc;

use crate::scheduler_server::event::QueryStageSchedulerEvent;
use std::time::{SystemTime, UNIX_EPOCH};
use tonic::{Request, Response, Status};

use crate::scheduler_server::SchedulerServer;
use crate::state::executor_manager::ExecutorReservation;

#[tonic::async_trait]
impl<T: 'static + AsLogicalPlan, U: 'static + AsExecutionPlan> SchedulerGrpc
    for SchedulerServer<T, U>
{
    async fn poll_work(
        &self,
        request: Request<PollWorkParams>,
    ) -> Result<Response<PollWorkResult>, Status> {
        if let TaskSchedulingPolicy::PushStaged = self.policy {
            error!("Poll work interface is not supported for push-based task scheduling");
            return Err(tonic::Status::failed_precondition(
                "Bad request because poll work is not supported for push-based task scheduling",
            ));
        }
        let remote_addr = request.remote_addr();
        if let PollWorkParams {
            metadata: Some(metadata),
            num_free_slots,
            task_status,
        } = request.into_inner()
        {
            trace!("Received poll_work request for {:?}", metadata);
            // We might receive buggy poll work requests from dead executors.
            if self
                .state
                .executor_manager
                .is_dead_executor(&metadata.id.clone())
            {
                let error_msg = format!(
                    "Receive buggy poll work request from dead Executor {}",
                    metadata.id.clone()
                );
                warn!("{}", error_msg);
                return Err(Status::internal(error_msg));
            }
            let metadata = ExecutorMetadata {
                id: metadata.id,
                host: metadata
                    .optional_host
                    .map(|h| match h {
                        OptionalHost::Host(host) => host,
                    })
                    .unwrap_or_else(|| remote_addr.unwrap().ip().to_string()),
                port: metadata.port as u16,
                grpc_port: metadata.grpc_port as u16,
                specification: metadata.specification.unwrap().into(),
            };
            let executor_heartbeat = ExecutorHeartbeat {
                executor_id: metadata.id.clone(),
                timestamp: SystemTime::now()
                    .duration_since(UNIX_EPOCH)
                    .expect("Time went backwards")
                    .as_secs(),
                metrics: vec![],
                status: Some(ExecutorStatus {
                    status: Some(executor_status::Status::Active("".to_string())),
                }),
            };

            self.state
                .executor_manager
                .save_executor_metadata(metadata.clone())
                .await
                .map_err(|e| {
                    let msg = format!("Could not save executor metadata: {}", e);
                    error!("{}", msg);
                    Status::internal(msg)
                })?;

            self.state
                .executor_manager
                .save_executor_heartbeat(executor_heartbeat)
                .await
                .map_err(|e| {
                    let msg = format!("Could not save executor heartbeat: {}", e);
                    error!("{}", msg);
                    Status::internal(msg)
                })?;

            self.update_task_status(&metadata.id, task_status)
                .await
                .map_err(|e| {
                    let msg = format!(
                        "Fail to update tasks status from executor {:?} due to {:?}",
                        &metadata.id, e
                    );
                    error!("{}", msg);
                    Status::internal(msg)
                })?;

            // Find `num_free_slots` next tasks when available
            let mut next_tasks = vec![];
            let reservations = vec![
                ExecutorReservation::new_free(metadata.id.clone());
                num_free_slots as usize
            ];
            if let Ok((mut assignments, _, _)) = self
                .state
                .task_manager
                .fill_reservations(&reservations)
                .await
            {
                while let Some((_, task)) = assignments.pop() {
                    match self.state.task_manager.prepare_task_definition(task) {
                        Ok(task_definition) => next_tasks.push(task_definition),
                        Err(e) => {
                            error!("Error preparing task definition: {:?}", e);
                        }
                    }
                }
            }

            Ok(Response::new(PollWorkResult { tasks: next_tasks }))
        } else {
            warn!("Received invalid executor poll_work request");
            Err(Status::invalid_argument("Missing metadata in request"))
        }
    }

    async fn register_executor(
        &self,
        request: Request<RegisterExecutorParams>,
    ) -> Result<Response<RegisterExecutorResult>, Status> {
        let remote_addr = request.remote_addr();
        if let RegisterExecutorParams {
            metadata: Some(metadata),
        } = request.into_inner()
        {
            info!("Received register executor request for {:?}", metadata);
            let metadata = ExecutorMetadata {
                id: metadata.id,
                host: metadata
                    .optional_host
                    .map(|h| match h {
                        OptionalHost::Host(host) => host,
                    })
                    .unwrap_or_else(|| remote_addr.unwrap().ip().to_string()),
                port: metadata.port as u16,
                grpc_port: metadata.grpc_port as u16,
                specification: metadata.specification.unwrap().into(),
            };
            let executor_data = ExecutorData {
                executor_id: metadata.id.clone(),
                total_task_slots: metadata.specification.task_slots,
                available_task_slots: metadata.specification.task_slots,
            };

            async {
                // Save the executor to state
                let reservations = self
                    .state
                    .executor_manager
                    .register_executor(metadata, executor_data, false)
                    .await?;

                // If we are using push-based scheduling then reserve this executors slots and send
                // them for scheduling tasks.
                if matches!(self.policy, TaskSchedulingPolicy::PushStaged) {
                    self.offer_reservation(reservations).await?;
                }

                Ok::<(), ballista_core::error::BallistaError>(())
            }
            .await
            .map_err(|e| {
                let msg = format!("Fail to do executor registration due to: {}", e);
                error!("{}", msg);
                Status::internal(msg)
            })?;

            Ok(Response::new(RegisterExecutorResult { success: true }))
        } else {
            warn!("Received invalid register executor request");
            Err(Status::invalid_argument("Missing metadata in request"))
        }
    }

    async fn heart_beat_from_executor(
        &self,
        request: Request<HeartBeatParams>,
    ) -> Result<Response<HeartBeatResult>, Status> {
        let HeartBeatParams {
            executor_id,
            metrics,
            status,
        } = request.into_inner();
        debug!("Received heart beat request for {:?}", executor_id);
        let executor_heartbeat = ExecutorHeartbeat {
            executor_id,
            timestamp: SystemTime::now()
                .duration_since(UNIX_EPOCH)
                .expect("Time went backwards")
                .as_secs(),
            metrics,
            status,
        };
        self.state
            .executor_manager
            .save_executor_heartbeat(executor_heartbeat)
            .await
            .map_err(|e| {
                let msg = format!("Could not save executor heartbeat: {}", e);
                error!("{}", msg);
                Status::internal(msg)
            })?;
        Ok(Response::new(HeartBeatResult { reregister: false }))
    }

    async fn update_task_status(
        &self,
        request: Request<UpdateTaskStatusParams>,
    ) -> Result<Response<UpdateTaskStatusResult>, Status> {
        let UpdateTaskStatusParams {
            executor_id,
            task_status,
        } = request.into_inner();

        debug!(
            "Received task status update request for executor {:?}",
            executor_id
        );

        self.update_task_status(&executor_id, task_status)
            .await
            .map_err(|e| {
                let msg = format!(
                    "Fail to update tasks status from executor {:?} due to {:?}",
                    &executor_id, e
                );
                error!("{}", msg);
                Status::internal(msg)
            })?;

        Ok(Response::new(UpdateTaskStatusResult { success: true }))
    }

    async fn get_file_metadata(
        &self,
        request: Request<GetFileMetadataParams>,
    ) -> Result<Response<GetFileMetadataResult>, Status> {
        // TODO support multiple object stores
        let obj_store: Arc<dyn ObjectStore> = Arc::new(LocalFileSystem::new());
        // TODO shouldn't this take a ListingOption object as input?

        let GetFileMetadataParams { path, file_type } = request.into_inner();

        let file_format: Arc<dyn FileFormat> = match file_type.as_str() {
            "parquet" => Ok(Arc::new(ParquetFormat::default())),
            // TODO implement for CSV
            _ => Err(tonic::Status::unimplemented(
                "get_file_metadata unsupported file type",
            )),
        }?;

        let path = Path::from(path.as_str());
        let file_metas: Vec<_> = obj_store
            .list(Some(&path))
            .await
            .map_err(|e| {
                let msg = format!("Error listing files: {}", e);
                error!("{}", msg);
                tonic::Status::internal(msg)
            })?
            .try_collect()
            .await
            .map_err(|e| {
                let msg = format!("Error listing files: {}", e);
                error!("{}", msg);
                tonic::Status::internal(msg)
            })?;

        let schema = file_format
            .infer_schema(&obj_store, &file_metas)
            .await
            .map_err(|e| {
                let msg = format!("Error inferring schema: {}", e);
                error!("{}", msg);
                tonic::Status::internal(msg)
            })?;

        Ok(Response::new(GetFileMetadataResult {
            schema: Some(schema.as_ref().try_into().map_err(|e| {
                let msg = format!("Error inferring schema: {}", e);
                error!("{}", msg);
                tonic::Status::internal(msg)
            })?),
        }))
    }

    async fn execute_query(
        &self,
        request: Request<ExecuteQueryParams>,
    ) -> Result<Response<ExecuteQueryResult>, Status> {
        let query_params = request.into_inner();
        if let ExecuteQueryParams {
            query: Some(query),
            settings,
            optional_session_id,
        } = query_params
        {
            // parse config
            let mut config_builder = BallistaConfig::builder();
            for kv_pair in &settings {
                config_builder = config_builder.set(&kv_pair.key, &kv_pair.value);
            }
            let config = config_builder.build().map_err(|e| {
                let msg = format!("Could not parse configs: {}", e);
                error!("{}", msg);
                Status::internal(msg)
            })?;

            let (session_id, session_ctx) = match optional_session_id {
                Some(OptionalSessionId::SessionId(session_id)) => {
                    let ctx = self
                        .state
                        .session_manager
                        .update_session(&session_id, &config)
                        .await
                        .map_err(|e| {
                            Status::internal(format!(
                                "Failed to load SessionContext for session ID {}: {:?}",
                                session_id, e
                            ))
                        })?;
                    (session_id, ctx)
                }
                _ => {
                    let ctx = self
                        .state
                        .session_manager
                        .create_session(&config)
                        .await
                        .map_err(|e| {
                            Status::internal(format!(
                                "Failed to create SessionContext: {:?}",
                                e
                            ))
                        })?;

                    (ctx.session_id(), ctx)
                }
            };

            let plan = match query {
                Query::LogicalPlan(message) => T::try_decode(message.as_slice())
                    .and_then(|m| {
                        m.try_into_logical_plan(
                            session_ctx.deref(),
                            self.state.codec.logical_extension_codec(),
                        )
                    })
                    .map_err(|e| {
                        let msg = format!("Could not parse logical plan protobuf: {}", e);
                        error!("{}", msg);
                        Status::internal(msg)
                    })?,
                Query::Sql(sql) => session_ctx
                    .sql(&sql)
                    .await
                    .and_then(|df| df.to_logical_plan())
                    .map_err(|e| {
                        let msg = format!("Error parsing SQL: {}", e);
                        error!("{}", msg);
                        Status::internal(msg)
                    })?,
            };

            debug!("Received plan for execution: {:?}", plan);

            let job_id = self.state.task_manager.generate_job_id();
            let job_name = config
                .settings()
                .get(BALLISTA_JOB_NAME)
                .cloned()
                .unwrap_or_default();

            self.submit_job(&job_id, &job_name, session_ctx, &plan)
                .await
                .map_err(|e| {
                    let msg =
                        format!("Failed to send JobQueued event for {}: {:?}", job_id, e);
                    error!("{}", msg);

                    Status::internal(msg)
                })?;

            Ok(Response::new(ExecuteQueryResult { job_id, session_id }))
        } else if let ExecuteQueryParams {
            query: None,
            settings,
            optional_session_id: None,
        } = query_params
        {
            // parse config for new session
            let mut config_builder = BallistaConfig::builder();
            for kv_pair in &settings {
                config_builder = config_builder.set(&kv_pair.key, &kv_pair.value);
            }
            let config = config_builder.build().map_err(|e| {
                let msg = format!("Could not parse configs: {}", e);
                error!("{}", msg);
                Status::internal(msg)
            })?;
            let session = self
                .state
                .session_manager
                .create_session(&config)
                .await
                .map_err(|e| {
                    Status::internal(format!(
                        "Failed to create new SessionContext: {:?}",
                        e
                    ))
                })?;

            Ok(Response::new(ExecuteQueryResult {
                job_id: "NA".to_owned(),
                session_id: session.session_id(),
            }))
        } else {
            Err(Status::internal("Error parsing request"))
        }
    }

    async fn get_job_status(
        &self,
        request: Request<GetJobStatusParams>,
    ) -> Result<Response<GetJobStatusResult>, Status> {
        let job_id = request.into_inner().job_id;
        trace!("Received get_job_status request for job {}", job_id);
        match self.state.task_manager.get_job_status(&job_id).await {
            Ok(status) => Ok(Response::new(GetJobStatusResult { status })),
            Err(e) => {
                let msg = format!("Error getting status for job {}: {:?}", job_id, e);
                error!("{}", msg);
                Err(Status::internal(msg))
            }
        }
    }

    async fn executor_stopped(
        &self,
        request: Request<ExecutorStoppedParams>,
    ) -> Result<Response<ExecutorStoppedResult>, Status> {
        let ExecutorStoppedParams {
            executor_id,
            reason,
        } = request.into_inner();
        info!(
            "Received executor stopped request from Executor {} with reason '{}'",
            executor_id, reason
        );

        let executor_manager = self.state.executor_manager.clone();
        let event_sender = self.query_stage_event_loop.get_sender().map_err(|e| {
            let msg = format!("Get query stage event loop error due to {:?}", e);
            error!("{}", msg);
            Status::internal(msg)
        })?;
        Self::remove_executor(executor_manager, event_sender, &executor_id, Some(reason))
            .await
            .map_err(|e| {
                let msg = format!("Error to remove executor in Scheduler due to {:?}", e);
                error!("{}", msg);
                Status::internal(msg)
            })?;

        Ok(Response::new(ExecutorStoppedResult {}))
    }

    async fn cancel_job(
        &self,
        request: Request<CancelJobParams>,
    ) -> Result<Response<CancelJobResult>, Status> {
        let job_id = request.into_inner().job_id;
        info!("Received cancellation request for job {}", job_id);

        self.query_stage_event_loop
            .get_sender()
            .map_err(|e| {
                let msg = format!("Get query stage event loop error due to {:?}", e);
                error!("{}", msg);
                Status::internal(msg)
            })?
            .post_event(QueryStageSchedulerEvent::JobCancel(job_id))
            .await
            .map_err(|e| {
                let msg = format!("Post to query stage event loop error due to {:?}", e);
                error!("{}", msg);
                Status::internal(msg)
            })?;
        Ok(Response::new(CancelJobResult { cancelled: true }))
    }
}

#[cfg(all(test, feature = "sled"))]
mod test {
    use std::sync::Arc;
    use std::time::Duration;

    use datafusion_proto::protobuf::LogicalPlanNode;
    use tonic::Request;

    use crate::config::SchedulerConfig;
    use ballista_core::error::BallistaError;
    use ballista_core::serde::protobuf::{
        executor_registration::OptionalHost, executor_status, ExecutorRegistration,
        ExecutorStatus, ExecutorStoppedParams, HeartBeatParams, PhysicalPlanNode,
        PollWorkParams, RegisterExecutorParams,
    };
    use ballista_core::serde::scheduler::ExecutorSpecification;
    use ballista_core::serde::BallistaCodec;
    use ballista_core::utils::default_session_builder;

    use crate::state::executor_manager::DEFAULT_EXECUTOR_TIMEOUT_SECONDS;
    use crate::state::{backend::standalone::StandaloneClient, SchedulerState};

    use super::{SchedulerGrpc, SchedulerServer};

    #[tokio::test]
    async fn test_poll_work() -> Result<(), BallistaError> {
        let state_storage = Arc::new(StandaloneClient::try_new_temporary()?);
        let mut scheduler: SchedulerServer<LogicalPlanNode, PhysicalPlanNode> =
            SchedulerServer::new(
                "localhost:50050".to_owned(),
                state_storage.clone(),
                BallistaCodec::default(),
<<<<<<< HEAD
                SchedulerConfig::default(),
=======
                10000,
                None,
>>>>>>> 68d513da
            );
        scheduler.init().await?;
        let exec_meta = ExecutorRegistration {
            id: "abc".to_owned(),
            optional_host: Some(OptionalHost::Host("http://localhost:8080".to_owned())),
            port: 0,
            grpc_port: 0,
            specification: Some(ExecutorSpecification { task_slots: 2 }.into()),
        };
        let request: Request<PollWorkParams> = Request::new(PollWorkParams {
            metadata: Some(exec_meta.clone()),
            num_free_slots: 0,
            task_status: vec![],
        });
        let response = scheduler
            .poll_work(request)
            .await
            .expect("Received error response")
            .into_inner();
        // no response task since we told the scheduler we didn't want to accept one
        assert!(response.tasks.is_empty());
        let state: SchedulerState<LogicalPlanNode, PhysicalPlanNode> =
            SchedulerState::new_with_default_scheduler_name(
                state_storage.clone(),
                default_session_builder,
                BallistaCodec::default(),
            );
        state.init().await?;

        // executor should be registered
        let stored_executor = state
            .executor_manager
            .get_executor_metadata("abc")
            .await
            .expect("getting executor");

        assert_eq!(stored_executor.grpc_port, 0);
        assert_eq!(stored_executor.port, 0);
        assert_eq!(stored_executor.specification.task_slots, 2);
        assert_eq!(stored_executor.host, "http://localhost:8080".to_owned());

        let request: Request<PollWorkParams> = Request::new(PollWorkParams {
            metadata: Some(exec_meta.clone()),
            num_free_slots: 1,
            task_status: vec![],
        });
        let response = scheduler
            .poll_work(request)
            .await
            .expect("Received error response")
            .into_inner();

        // still no response task since there are no tasks in the scheduler
        assert!(response.tasks.is_empty());
        let state: SchedulerState<LogicalPlanNode, PhysicalPlanNode> =
            SchedulerState::new_with_default_scheduler_name(
                state_storage.clone(),
                default_session_builder,
                BallistaCodec::default(),
            );
        state.init().await?;

        // executor should be registered
        let stored_executor = state
            .executor_manager
            .get_executor_metadata("abc")
            .await
            .expect("getting executor");

        assert_eq!(stored_executor.grpc_port, 0);
        assert_eq!(stored_executor.port, 0);
        assert_eq!(stored_executor.specification.task_slots, 2);
        assert_eq!(stored_executor.host, "http://localhost:8080".to_owned());

        Ok(())
    }

    #[tokio::test]
    async fn test_stop_executor() -> Result<(), BallistaError> {
        let state_storage = Arc::new(StandaloneClient::try_new_temporary()?);
        let mut scheduler: SchedulerServer<LogicalPlanNode, PhysicalPlanNode> =
            SchedulerServer::new(
                "localhost:50050".to_owned(),
                state_storage.clone(),
                BallistaCodec::default(),
<<<<<<< HEAD
                SchedulerConfig::default(),
=======
                10000,
                None,
>>>>>>> 68d513da
            );
        scheduler.init().await?;

        let exec_meta = ExecutorRegistration {
            id: "abc".to_owned(),
            optional_host: Some(OptionalHost::Host("http://localhost:8080".to_owned())),
            port: 0,
            grpc_port: 0,
            specification: Some(ExecutorSpecification { task_slots: 2 }.into()),
        };

        let request: Request<RegisterExecutorParams> =
            Request::new(RegisterExecutorParams {
                metadata: Some(exec_meta.clone()),
            });
        let response = scheduler
            .register_executor(request)
            .await
            .expect("Received error response")
            .into_inner();

        // registration should success
        assert!(response.success);

        let state = scheduler.state.clone();
        // executor should be registered
        let stored_executor = state
            .executor_manager
            .get_executor_metadata("abc")
            .await
            .expect("getting executor");

        assert_eq!(stored_executor.grpc_port, 0);
        assert_eq!(stored_executor.port, 0);
        assert_eq!(stored_executor.specification.task_slots, 2);
        assert_eq!(stored_executor.host, "http://localhost:8080".to_owned());

        let request: Request<ExecutorStoppedParams> =
            Request::new(ExecutorStoppedParams {
                executor_id: "abc".to_owned(),
                reason: "test_stop".to_owned(),
            });

        let _response = scheduler
            .executor_stopped(request)
            .await
            .expect("Received error response")
            .into_inner();

        // executor should be registered
        let _stopped_executor = state
            .executor_manager
            .get_executor_metadata("abc")
            .await
            .expect("getting executor");

        // executor should be marked to dead
        assert!(state.executor_manager.is_dead_executor("abc"));

        let active_executors = state
            .executor_manager
            .get_alive_executors_within_one_minute();
        assert!(active_executors.is_empty());

        let expired_executors = state.executor_manager.get_expired_executors();
        assert!(expired_executors.is_empty());

        Ok(())
    }

    #[tokio::test]
    #[ignore]
    async fn test_expired_executor() -> Result<(), BallistaError> {
        let state_storage = Arc::new(StandaloneClient::try_new_temporary()?);
        let mut scheduler: SchedulerServer<LogicalPlanNode, PhysicalPlanNode> =
            SchedulerServer::new(
                "localhost:50050".to_owned(),
                state_storage.clone(),
                BallistaCodec::default(),
<<<<<<< HEAD
                SchedulerConfig::default(),
=======
                10000,
                None,
>>>>>>> 68d513da
            );
        scheduler.init().await?;

        let exec_meta = ExecutorRegistration {
            id: "abc".to_owned(),
            optional_host: Some(OptionalHost::Host("http://localhost:8080".to_owned())),
            port: 0,
            grpc_port: 0,
            specification: Some(ExecutorSpecification { task_slots: 2 }.into()),
        };

        let request: Request<RegisterExecutorParams> =
            Request::new(RegisterExecutorParams {
                metadata: Some(exec_meta.clone()),
            });
        let response = scheduler
            .register_executor(request)
            .await
            .expect("Received error response")
            .into_inner();

        // registration should success
        assert!(response.success);

        let state = scheduler.state.clone();
        // executor should be registered
        let stored_executor = state
            .executor_manager
            .get_executor_metadata("abc")
            .await
            .expect("getting executor");

        assert_eq!(stored_executor.grpc_port, 0);
        assert_eq!(stored_executor.port, 0);
        assert_eq!(stored_executor.specification.task_slots, 2);
        assert_eq!(stored_executor.host, "http://localhost:8080".to_owned());

        // heartbeat from the executor
        let request: Request<HeartBeatParams> = Request::new(HeartBeatParams {
            executor_id: "abc".to_owned(),
            metrics: vec![],
            status: Some(ExecutorStatus {
                status: Some(executor_status::Status::Active("".to_string())),
            }),
        });

        let _response = scheduler
            .heart_beat_from_executor(request)
            .await
            .expect("Received error response")
            .into_inner();

        let active_executors = state
            .executor_manager
            .get_alive_executors_within_one_minute();
        assert_eq!(active_executors.len(), 1);

        let expired_executors = state.executor_manager.get_expired_executors();
        assert!(expired_executors.is_empty());

        // simulate the heartbeat timeout
        tokio::time::sleep(Duration::from_secs(DEFAULT_EXECUTOR_TIMEOUT_SECONDS)).await;
        tokio::time::sleep(Duration::from_secs(3)).await;

        // executor should be marked to dead
        assert!(state.executor_manager.is_dead_executor("abc"));

        let active_executors = state
            .executor_manager
            .get_alive_executors_within_one_minute();
        assert!(active_executors.is_empty());
        Ok(())
    }
}<|MERGE_RESOLUTION|>--- conflicted
+++ resolved
@@ -579,12 +579,8 @@
                 "localhost:50050".to_owned(),
                 state_storage.clone(),
                 BallistaCodec::default(),
-<<<<<<< HEAD
                 SchedulerConfig::default(),
-=======
-                10000,
                 None,
->>>>>>> 68d513da
             );
         scheduler.init().await?;
         let exec_meta = ExecutorRegistration {
@@ -670,12 +666,8 @@
                 "localhost:50050".to_owned(),
                 state_storage.clone(),
                 BallistaCodec::default(),
-<<<<<<< HEAD
                 SchedulerConfig::default(),
-=======
-                10000,
                 None,
->>>>>>> 68d513da
             );
         scheduler.init().await?;
 
@@ -755,12 +747,8 @@
                 "localhost:50050".to_owned(),
                 state_storage.clone(),
                 BallistaCodec::default(),
-<<<<<<< HEAD
                 SchedulerConfig::default(),
-=======
-                10000,
                 None,
->>>>>>> 68d513da
             );
         scheduler.init().await?;
 
