// Licensed to the Apache Software Foundation (ASF) under one
// or more contributor license agreements.  See the NOTICE file
// distributed with this work for additional information
// regarding copyright ownership.  The ASF licenses this file
// to you under the Apache License, Version 2.0 (the
// "License"); you may not use this file except in compliance
// with the License.  You may obtain a copy of the License at
//
//   http://www.apache.org/licenses/LICENSE-2.0
//
// Unless required by applicable law or agreed to in writing,
// software distributed under the License is distributed on an
// "AS IS" BASIS, WITHOUT WARRANTIES OR CONDITIONS OF ANY
// KIND, either express or implied.  See the License for the
// specific language governing permissions and limitations
// under the License.

use ballista_core::config::{BallistaConfig, BALLISTA_JOB_NAME};
use ballista_core::serde::protobuf::execute_query_params::{OptionalSessionId, Query};
use std::convert::TryInto;

use ballista_core::serde::protobuf::executor_registration::OptionalHost;
use ballista_core::serde::protobuf::scheduler_grpc_server::SchedulerGrpc;
use ballista_core::serde::protobuf::{
    executor_status, CancelJobParams, CancelJobResult, CleanJobDataParams,
    CleanJobDataResult, ExecuteQueryParams, ExecuteQueryResult, ExecutorHeartbeat,
    ExecutorStatus, ExecutorStoppedParams, ExecutorStoppedResult, GetFileMetadataParams,
    GetFileMetadataResult, GetJobStatusParams, GetJobStatusResult, HeartBeatParams,
    HeartBeatResult, PollWorkParams, PollWorkResult, RegisterExecutorParams,
    RegisterExecutorResult, UpdateTaskStatusParams, UpdateTaskStatusResult,
};
use ballista_core::serde::scheduler::{ExecutorData, ExecutorMetadata};

use datafusion::datasource::file_format::parquet::ParquetFormat;
use datafusion::datasource::file_format::FileFormat;
use datafusion_proto::logical_plan::AsLogicalPlan;
use datafusion_proto::physical_plan::AsExecutionPlan;
use futures::TryStreamExt;
use log::{debug, error, info, trace, warn};
use object_store::{local::LocalFileSystem, path::Path, ObjectStore};

use std::ops::Deref;
use std::sync::Arc;

use crate::scheduler_server::event::QueryStageSchedulerEvent;
use datafusion::prelude::SessionContext;
use std::time::{SystemTime, UNIX_EPOCH};
use tonic::{Request, Response, Status};

use crate::scheduler_server::{timestamp_secs, SchedulerServer};
use crate::state::executor_manager::ExecutorReservation;

#[tonic::async_trait]
impl<T: 'static + AsLogicalPlan, U: 'static + AsExecutionPlan> SchedulerGrpc
    for SchedulerServer<T, U>
{
    async fn poll_work(
        &self,
        request: Request<PollWorkParams>,
    ) -> Result<Response<PollWorkResult>, Status> {
        if self.state.config.is_push_staged_scheduling() {
            error!("Poll work interface is not supported for push-based task scheduling");
            return Err(tonic::Status::failed_precondition(
                "Bad request because poll work is not supported for push-based task scheduling",
            ));
        }
        let remote_addr = request.remote_addr();
        if let PollWorkParams {
            metadata: Some(metadata),
            num_free_slots,
            task_status,
        } = request.into_inner()
        {
            trace!("Received poll_work request for {:?}", metadata);
            // We might receive buggy poll work requests from dead executors.
            if self
                .state
                .executor_manager
                .is_dead_executor(&metadata.id.clone())
            {
                let error_msg = format!(
                    "Receive buggy poll work request from dead Executor {}",
                    metadata.id.clone()
                );
                warn!("{}", error_msg);
                return Err(Status::internal(error_msg));
            }
            let metadata = ExecutorMetadata {
                id: metadata.id,
                host: metadata
                    .optional_host
                    .map(|h| match h {
                        OptionalHost::Host(host) => host,
                    })
                    .unwrap_or_else(|| remote_addr.unwrap().ip().to_string()),
                port: metadata.port as u16,
                grpc_port: metadata.grpc_port as u16,
                specification: metadata.specification.unwrap().into(),
            };
            let executor_heartbeat = ExecutorHeartbeat {
                executor_id: metadata.id.clone(),
                timestamp: timestamp_secs(),
                metrics: vec![],
                status: Some(ExecutorStatus {
                    status: Some(executor_status::Status::Active("".to_string())),
                }),
            };

            self.state
                .executor_manager
                .save_executor_metadata(metadata.clone())
                .await
                .map_err(|e| {
                    let msg = format!("Could not save executor metadata: {e}");
                    error!("{}", msg);
                    Status::internal(msg)
                })?;

            self.state
                .executor_manager
                .save_executor_heartbeat(executor_heartbeat)
                .await
                .map_err(|e| {
                    let msg = format!("Could not save executor heartbeat: {e}");
                    error!("{}", msg);
                    Status::internal(msg)
                })?;

            self.update_task_status(&metadata.id, task_status)
                .await
                .map_err(|e| {
                    let msg = format!(
                        "Fail to update tasks status from executor {:?} due to {:?}",
                        &metadata.id, e
                    );
                    error!("{}", msg);
                    Status::internal(msg)
                })?;

            // Find `num_free_slots` next tasks when available
            let mut next_tasks = vec![];
            let reservations = vec![
                ExecutorReservation::new_free(metadata.id.clone());
                num_free_slots as usize
            ];
            if let Ok((mut assignments, _, _)) = self
                .state
                .task_manager
                .fill_reservations(&reservations)
                .await
            {
                while let Some((_, task)) = assignments.pop() {
                    match self.state.task_manager.prepare_task_definition(task) {
                        Ok(task_definition) => next_tasks.push(task_definition),
                        Err(e) => {
                            error!("Error preparing task definition: {:?}", e);
                        }
                    }
                }
            }

            Ok(Response::new(PollWorkResult { tasks: next_tasks }))
        } else {
            warn!("Received invalid executor poll_work request");
            Err(Status::invalid_argument("Missing metadata in request"))
        }
    }

    async fn register_executor(
        &self,
        request: Request<RegisterExecutorParams>,
    ) -> Result<Response<RegisterExecutorResult>, Status> {
        let remote_addr = request.remote_addr();
        if let RegisterExecutorParams {
            metadata: Some(metadata),
        } = request.into_inner()
        {
            info!("Received register executor request for {:?}", metadata);
            let metadata = ExecutorMetadata {
                id: metadata.id,
                host: metadata
                    .optional_host
                    .map(|h| match h {
                        OptionalHost::Host(host) => host,
                    })
                    .unwrap_or_else(|| remote_addr.unwrap().ip().to_string()),
                port: metadata.port as u16,
                grpc_port: metadata.grpc_port as u16,
                specification: metadata.specification.unwrap().into(),
            };
            let executor_data = ExecutorData {
                executor_id: metadata.id.clone(),
                total_task_slots: metadata.specification.task_slots,
                available_task_slots: metadata.specification.task_slots,
            };

            async {
                // Save the executor to state
                let reservations = self
                    .state
                    .executor_manager
                    .register_executor(metadata, executor_data, false)
                    .await?;

                // If we are using push-based scheduling then reserve this executors slots and send
                // them for scheduling tasks.
                if self.state.config.is_push_staged_scheduling() {
                    self.offer_reservation(reservations).await?;
                }

                Ok::<(), ballista_core::error::BallistaError>(())
            }
            .await
            .map_err(|e| {
                let msg = format!("Fail to do executor registration due to: {e}");
                error!("{}", msg);
                Status::internal(msg)
            })?;

            Ok(Response::new(RegisterExecutorResult { success: true }))
        } else {
            warn!("Received invalid register executor request");
            Err(Status::invalid_argument("Missing metadata in request"))
        }
    }

    async fn heart_beat_from_executor(
        &self,
        request: Request<HeartBeatParams>,
    ) -> Result<Response<HeartBeatResult>, Status> {
        let HeartBeatParams {
            executor_id,
            metrics,
            status,
        } = request.into_inner();
        debug!("Received heart beat request for {:?}", executor_id);
        let executor_heartbeat = ExecutorHeartbeat {
            executor_id,
            timestamp: SystemTime::now()
                .duration_since(UNIX_EPOCH)
                .expect("Time went backwards")
                .as_secs(),
            metrics,
            status,
        };
        self.state
            .executor_manager
            .save_executor_heartbeat(executor_heartbeat)
            .await
            .map_err(|e| {
                let msg = format!("Could not save executor heartbeat: {e}");
                error!("{}", msg);
                Status::internal(msg)
            })?;
        Ok(Response::new(HeartBeatResult { reregister: false }))
    }

    async fn update_task_status(
        &self,
        request: Request<UpdateTaskStatusParams>,
    ) -> Result<Response<UpdateTaskStatusResult>, Status> {
        let UpdateTaskStatusParams {
            executor_id,
            task_status,
        } = request.into_inner();

        debug!(
            "Received task status update request for executor {:?}",
            executor_id
        );

        self.update_task_status(&executor_id, task_status)
            .await
            .map_err(|e| {
                let msg = format!(
                    "Fail to update tasks status from executor {:?} due to {:?}",
                    &executor_id, e
                );
                error!("{}", msg);
                Status::internal(msg)
            })?;

        Ok(Response::new(UpdateTaskStatusResult { success: true }))
    }

    async fn get_file_metadata(
        &self,
        request: Request<GetFileMetadataParams>,
    ) -> Result<Response<GetFileMetadataResult>, Status> {
        // Here, we use the default config, since we don't know the session id
        let session_ctx = SessionContext::new();
        let state = session_ctx.state();

        // TODO support multiple object stores
        let obj_store: Arc<dyn ObjectStore> = Arc::new(LocalFileSystem::new());
        // TODO shouldn't this take a ListingOption object as input?

        let GetFileMetadataParams { path, file_type } = request.into_inner();
        let file_format: Arc<dyn FileFormat> = match file_type.as_str() {
            "parquet" => Ok(Arc::new(ParquetFormat::default())),
            // TODO implement for CSV
            _ => Err(tonic::Status::unimplemented(
                "get_file_metadata unsupported file type",
            )),
        }?;

        let path = Path::from(path.as_str());
        let file_metas: Vec<_> = obj_store
            .list(Some(&path))
            .await
            .map_err(|e| {
                let msg = format!("Error listing files: {e}");
                error!("{}", msg);
                tonic::Status::internal(msg)
            })?
            .try_collect()
            .await
            .map_err(|e| {
                let msg = format!("Error listing files: {e}");
                error!("{}", msg);
                tonic::Status::internal(msg)
            })?;

        let schema = file_format
            .infer_schema(&state, &obj_store, &file_metas)
            .await
            .map_err(|e| {
                let msg = format!("Error inferring schema: {e}");
                error!("{}", msg);
                tonic::Status::internal(msg)
            })?;

        Ok(Response::new(GetFileMetadataResult {
            schema: Some(schema.as_ref().try_into().map_err(|e| {
                let msg = format!("Error inferring schema: {e}");
                error!("{}", msg);
                tonic::Status::internal(msg)
            })?),
        }))
    }

    async fn execute_query(
        &self,
        request: Request<ExecuteQueryParams>,
    ) -> Result<Response<ExecuteQueryResult>, Status> {
        let query_params = request.into_inner();
        if let ExecuteQueryParams {
            query: Some(query),
            settings,
            optional_session_id,
        } = query_params
        {
            // parse config
            let mut config_builder = BallistaConfig::builder();
            for kv_pair in &settings {
                config_builder = config_builder.set(&kv_pair.key, &kv_pair.value);
            }
            let config = config_builder.build().map_err(|e| {
                let msg = format!("Could not parse configs: {e}");
                error!("{}", msg);
                Status::internal(msg)
            })?;

            let (session_id, session_ctx) = match optional_session_id {
                Some(OptionalSessionId::SessionId(session_id)) => {
                    let ctx = self
                        .state
                        .session_manager
                        .update_session(&session_id, &config)
                        .await
                        .map_err(|e| {
                            Status::internal(format!(
<<<<<<< HEAD
                                "Failed to load SessionContext for session ID {session_id}: {e:?}",
=======
                                "Failed to load SessionContext for session ID {session_id}: {e:?}"
>>>>>>> 0b6b28f8
                            ))
                        })?;
                    (session_id, ctx)
                }
                _ => {
                    let ctx = self
                        .state
                        .session_manager
                        .create_session(&config)
                        .await
                        .map_err(|e| {
                            Status::internal(format!(
<<<<<<< HEAD
                                "Failed to create SessionContext: {e:?}",
=======
                                "Failed to create SessionContext: {e:?}"
>>>>>>> 0b6b28f8
                            ))
                        })?;

                    (ctx.session_id(), ctx)
                }
            };

            let plan = match query {
                Query::LogicalPlan(message) => T::try_decode(message.as_slice())
                    .and_then(|m| {
                        m.try_into_logical_plan(
                            session_ctx.deref(),
                            self.state.codec.logical_extension_codec(),
                        )
                    })
                    .map_err(|e| {
                        let msg = format!("Could not parse logical plan protobuf: {e}");
                        error!("{}", msg);
                        Status::internal(msg)
                    })?,
                Query::Sql(sql) => session_ctx
                    .sql(&sql)
                    .await
                    .and_then(|df| df.into_optimized_plan())
                    .map_err(|e| {
                        let msg = format!("Error parsing SQL: {e}");
                        error!("{}", msg);
                        Status::internal(msg)
                    })?,
            };

            debug!("Received plan for execution: {:?}", plan);

            let job_id = self.state.task_manager.generate_job_id();
            let job_name = config
                .settings()
                .get(BALLISTA_JOB_NAME)
                .cloned()
                .unwrap_or_default();

            self.submit_job(&job_id, &job_name, session_ctx, &plan)
                .await
                .map_err(|e| {
                    let msg =
                        format!("Failed to send JobQueued event for {job_id}: {e:?}");
                    error!("{}", msg);

                    Status::internal(msg)
                })?;

            Ok(Response::new(ExecuteQueryResult { job_id, session_id }))
        } else if let ExecuteQueryParams {
            query: None,
            settings,
            optional_session_id: None,
        } = query_params
        {
            // parse config for new session
            let mut config_builder = BallistaConfig::builder();
            for kv_pair in &settings {
                config_builder = config_builder.set(&kv_pair.key, &kv_pair.value);
            }
            let config = config_builder.build().map_err(|e| {
                let msg = format!("Could not parse configs: {e}");
                error!("{}", msg);
                Status::internal(msg)
            })?;
            let session = self
                .state
                .session_manager
                .create_session(&config)
                .await
                .map_err(|e| {
                    Status::internal(format!(
<<<<<<< HEAD
                        "Failed to create new SessionContext: {e:?}",
=======
                        "Failed to create new SessionContext: {e:?}"
>>>>>>> 0b6b28f8
                    ))
                })?;

            Ok(Response::new(ExecuteQueryResult {
                job_id: "NA".to_owned(),
                session_id: session.session_id(),
            }))
        } else {
            Err(Status::internal("Error parsing request"))
        }
    }

    async fn get_job_status(
        &self,
        request: Request<GetJobStatusParams>,
    ) -> Result<Response<GetJobStatusResult>, Status> {
        let job_id = request.into_inner().job_id;
        trace!("Received get_job_status request for job {}", job_id);
        match self.state.task_manager.get_job_status(&job_id).await {
            Ok(status) => Ok(Response::new(GetJobStatusResult { status })),
            Err(e) => {
                let msg = format!("Error getting status for job {job_id}: {e:?}");
                error!("{}", msg);
                Err(Status::internal(msg))
            }
        }
    }

    async fn executor_stopped(
        &self,
        request: Request<ExecutorStoppedParams>,
    ) -> Result<Response<ExecutorStoppedResult>, Status> {
        let ExecutorStoppedParams {
            executor_id,
            reason,
        } = request.into_inner();
        info!(
            "Received executor stopped request from Executor {} with reason '{}'",
            executor_id, reason
        );

        let executor_manager = self.state.executor_manager.clone();
        let event_sender = self.query_stage_event_loop.get_sender().map_err(|e| {
            let msg = format!("Get query stage event loop error due to {e:?}");
            error!("{}", msg);
            Status::internal(msg)
        })?;
        Self::remove_executor(executor_manager, event_sender, &executor_id, Some(reason))
            .await
            .map_err(|e| {
                let msg = format!("Error to remove executor in Scheduler due to {e:?}");
                error!("{}", msg);
                Status::internal(msg)
            })?;

        Ok(Response::new(ExecutorStoppedResult {}))
    }

    async fn cancel_job(
        &self,
        request: Request<CancelJobParams>,
    ) -> Result<Response<CancelJobResult>, Status> {
        let job_id = request.into_inner().job_id;
        info!("Received cancellation request for job {}", job_id);

        self.query_stage_event_loop
            .get_sender()
            .map_err(|e| {
                let msg = format!("Get query stage event loop error due to {e:?}");
                error!("{}", msg);
                Status::internal(msg)
            })?
            .post_event(QueryStageSchedulerEvent::JobCancel(job_id))
            .await
            .map_err(|e| {
                let msg = format!("Post to query stage event loop error due to {e:?}");
                error!("{}", msg);
                Status::internal(msg)
            })?;
        Ok(Response::new(CancelJobResult { cancelled: true }))
    }

    async fn clean_job_data(
        &self,
        request: Request<CleanJobDataParams>,
    ) -> Result<Response<CleanJobDataResult>, Status> {
        let job_id = request.into_inner().job_id;
        info!("Received clean data request for job {}", job_id);

        self.query_stage_event_loop
            .get_sender()
            .map_err(|e| {
                let msg = format!("Get query stage event loop error due to {e:?}");
                error!("{}", msg);
                Status::internal(msg)
            })?
            .post_event(QueryStageSchedulerEvent::JobDataClean(job_id))
            .await
            .map_err(|e| {
                let msg = format!("Post to query stage event loop error due to {e:?}");
                error!("{}", msg);
                Status::internal(msg)
            })?;
        Ok(Response::new(CleanJobDataResult {}))
    }
}

#[cfg(all(test, feature = "sled"))]
mod test {
    use std::sync::Arc;
    use std::time::Duration;

    use datafusion_proto::protobuf::LogicalPlanNode;
    use datafusion_proto::protobuf::PhysicalPlanNode;
    use tonic::Request;

    use crate::config::SchedulerConfig;
    use crate::metrics::default_metrics_collector;
    use ballista_core::error::BallistaError;
    use ballista_core::serde::protobuf::{
        executor_registration::OptionalHost, executor_status, ExecutorRegistration,
        ExecutorStatus, ExecutorStoppedParams, HeartBeatParams, PollWorkParams,
        RegisterExecutorParams,
    };
    use ballista_core::serde::scheduler::ExecutorSpecification;
    use ballista_core::serde::BallistaCodec;
    use ballista_core::utils::default_session_builder;

    use crate::state::backend::cluster::DefaultClusterState;
    use crate::state::executor_manager::DEFAULT_EXECUTOR_TIMEOUT_SECONDS;
    use crate::state::{backend::sled::SledClient, SchedulerState};

    use super::{SchedulerGrpc, SchedulerServer};

    #[tokio::test]
    async fn test_poll_work() -> Result<(), BallistaError> {
        let state_storage = Arc::new(SledClient::try_new_temporary()?);
        let cluster_state = Arc::new(DefaultClusterState::new(state_storage.clone()));
        let mut scheduler: SchedulerServer<LogicalPlanNode, PhysicalPlanNode> =
            SchedulerServer::new(
                "localhost:50050".to_owned(),
                state_storage.clone(),
                cluster_state.clone(),
                BallistaCodec::default(),
                SchedulerConfig::default(),
                default_metrics_collector().unwrap(),
            );
        scheduler.init().await?;
        let exec_meta = ExecutorRegistration {
            id: "abc".to_owned(),
            optional_host: Some(OptionalHost::Host("http://localhost:8080".to_owned())),
            port: 0,
            grpc_port: 0,
            specification: Some(ExecutorSpecification { task_slots: 2 }.into()),
        };
        let request: Request<PollWorkParams> = Request::new(PollWorkParams {
            metadata: Some(exec_meta.clone()),
            num_free_slots: 0,
            task_status: vec![],
        });
        let response = scheduler
            .poll_work(request)
            .await
            .expect("Received error response")
            .into_inner();
        // no response task since we told the scheduler we didn't want to accept one
        assert!(response.tasks.is_empty());
        let state: SchedulerState<LogicalPlanNode, PhysicalPlanNode> =
            SchedulerState::new_with_default_scheduler_name(
                state_storage.clone(),
                cluster_state.clone(),
                default_session_builder,
                BallistaCodec::default(),
            );
        state.init().await?;

        // executor should be registered
        let stored_executor = state
            .executor_manager
            .get_executor_metadata("abc")
            .await
            .expect("getting executor");

        assert_eq!(stored_executor.grpc_port, 0);
        assert_eq!(stored_executor.port, 0);
        assert_eq!(stored_executor.specification.task_slots, 2);
        assert_eq!(stored_executor.host, "http://localhost:8080".to_owned());

        let request: Request<PollWorkParams> = Request::new(PollWorkParams {
            metadata: Some(exec_meta.clone()),
            num_free_slots: 1,
            task_status: vec![],
        });
        let response = scheduler
            .poll_work(request)
            .await
            .expect("Received error response")
            .into_inner();

        // still no response task since there are no tasks in the scheduler
        assert!(response.tasks.is_empty());
        let state: SchedulerState<LogicalPlanNode, PhysicalPlanNode> =
            SchedulerState::new_with_default_scheduler_name(
                state_storage.clone(),
                cluster_state,
                default_session_builder,
                BallistaCodec::default(),
            );
        state.init().await?;

        // executor should be registered
        let stored_executor = state
            .executor_manager
            .get_executor_metadata("abc")
            .await
            .expect("getting executor");

        assert_eq!(stored_executor.grpc_port, 0);
        assert_eq!(stored_executor.port, 0);
        assert_eq!(stored_executor.specification.task_slots, 2);
        assert_eq!(stored_executor.host, "http://localhost:8080".to_owned());

        Ok(())
    }

    #[tokio::test]
    async fn test_stop_executor() -> Result<(), BallistaError> {
        let state_storage = Arc::new(SledClient::try_new_temporary()?);
        let cluster_state = Arc::new(DefaultClusterState::new(state_storage.clone()));
        let mut scheduler: SchedulerServer<LogicalPlanNode, PhysicalPlanNode> =
            SchedulerServer::new(
                "localhost:50050".to_owned(),
                state_storage,
                cluster_state,
                BallistaCodec::default(),
                SchedulerConfig::default(),
                default_metrics_collector().unwrap(),
            );
        scheduler.init().await?;

        let exec_meta = ExecutorRegistration {
            id: "abc".to_owned(),
            optional_host: Some(OptionalHost::Host("http://localhost:8080".to_owned())),
            port: 0,
            grpc_port: 0,
            specification: Some(ExecutorSpecification { task_slots: 2 }.into()),
        };

        let request: Request<RegisterExecutorParams> =
            Request::new(RegisterExecutorParams {
                metadata: Some(exec_meta.clone()),
            });
        let response = scheduler
            .register_executor(request)
            .await
            .expect("Received error response")
            .into_inner();

        // registration should success
        assert!(response.success);

        let state = scheduler.state.clone();
        // executor should be registered
        let stored_executor = state
            .executor_manager
            .get_executor_metadata("abc")
            .await
            .expect("getting executor");

        assert_eq!(stored_executor.grpc_port, 0);
        assert_eq!(stored_executor.port, 0);
        assert_eq!(stored_executor.specification.task_slots, 2);
        assert_eq!(stored_executor.host, "http://localhost:8080".to_owned());

        let request: Request<ExecutorStoppedParams> =
            Request::new(ExecutorStoppedParams {
                executor_id: "abc".to_owned(),
                reason: "test_stop".to_owned(),
            });

        let _response = scheduler
            .executor_stopped(request)
            .await
            .expect("Received error response")
            .into_inner();

        // executor should be registered
        let _stopped_executor = state
            .executor_manager
            .get_executor_metadata("abc")
            .await
            .expect("getting executor");

        // executor should be marked to dead
        assert!(state.executor_manager.is_dead_executor("abc"));

        let active_executors = state
            .executor_manager
            .get_alive_executors_within_one_minute();
        assert!(active_executors.is_empty());

        let expired_executors = state.executor_manager.get_expired_executors();
        assert!(expired_executors.is_empty());

        Ok(())
    }

    #[tokio::test]
    #[ignore]
    async fn test_expired_executor() -> Result<(), BallistaError> {
        let state_storage = Arc::new(SledClient::try_new_temporary()?);
        let cluster_state = Arc::new(DefaultClusterState::new(state_storage.clone()));
        let mut scheduler: SchedulerServer<LogicalPlanNode, PhysicalPlanNode> =
            SchedulerServer::new(
                "localhost:50050".to_owned(),
                state_storage,
                cluster_state,
                BallistaCodec::default(),
                SchedulerConfig::default(),
                default_metrics_collector().unwrap(),
            );
        scheduler.init().await?;

        let exec_meta = ExecutorRegistration {
            id: "abc".to_owned(),
            optional_host: Some(OptionalHost::Host("http://localhost:8080".to_owned())),
            port: 0,
            grpc_port: 0,
            specification: Some(ExecutorSpecification { task_slots: 2 }.into()),
        };

        let request: Request<RegisterExecutorParams> =
            Request::new(RegisterExecutorParams {
                metadata: Some(exec_meta.clone()),
            });
        let response = scheduler
            .register_executor(request)
            .await
            .expect("Received error response")
            .into_inner();

        // registration should success
        assert!(response.success);

        let state = scheduler.state.clone();
        // executor should be registered
        let stored_executor = state
            .executor_manager
            .get_executor_metadata("abc")
            .await
            .expect("getting executor");

        assert_eq!(stored_executor.grpc_port, 0);
        assert_eq!(stored_executor.port, 0);
        assert_eq!(stored_executor.specification.task_slots, 2);
        assert_eq!(stored_executor.host, "http://localhost:8080".to_owned());

        // heartbeat from the executor
        let request: Request<HeartBeatParams> = Request::new(HeartBeatParams {
            executor_id: "abc".to_owned(),
            metrics: vec![],
            status: Some(ExecutorStatus {
                status: Some(executor_status::Status::Active("".to_string())),
            }),
        });

        let _response = scheduler
            .heart_beat_from_executor(request)
            .await
            .expect("Received error response")
            .into_inner();

        let active_executors = state
            .executor_manager
            .get_alive_executors_within_one_minute();
        assert_eq!(active_executors.len(), 1);

        let expired_executors = state.executor_manager.get_expired_executors();
        assert!(expired_executors.is_empty());

        // simulate the heartbeat timeout
        tokio::time::sleep(Duration::from_secs(DEFAULT_EXECUTOR_TIMEOUT_SECONDS)).await;
        tokio::time::sleep(Duration::from_secs(3)).await;

        // executor should be marked to dead
        assert!(state.executor_manager.is_dead_executor("abc"));

        let active_executors = state
            .executor_manager
            .get_alive_executors_within_one_minute();
        assert!(active_executors.is_empty());
        Ok(())
    }
}<|MERGE_RESOLUTION|>--- conflicted
+++ resolved
@@ -370,11 +370,7 @@
                         .await
                         .map_err(|e| {
                             Status::internal(format!(
-<<<<<<< HEAD
-                                "Failed to load SessionContext for session ID {session_id}: {e:?}",
-=======
                                 "Failed to load SessionContext for session ID {session_id}: {e:?}"
->>>>>>> 0b6b28f8
                             ))
                         })?;
                     (session_id, ctx)
@@ -387,11 +383,7 @@
                         .await
                         .map_err(|e| {
                             Status::internal(format!(
-<<<<<<< HEAD
-                                "Failed to create SessionContext: {e:?}",
-=======
                                 "Failed to create SessionContext: {e:?}"
->>>>>>> 0b6b28f8
                             ))
                         })?;
 
@@ -466,11 +458,7 @@
                 .await
                 .map_err(|e| {
                     Status::internal(format!(
-<<<<<<< HEAD
-                        "Failed to create new SessionContext: {e:?}",
-=======
                         "Failed to create new SessionContext: {e:?}"
->>>>>>> 0b6b28f8
                     ))
                 })?;
 
