--- conflicted
+++ resolved
@@ -21,12 +21,7 @@
 use ballista_core::error::Result;
 use ballista_core::event_loop::{EventLoop, EventSender};
 use ballista_core::serde::protobuf::{StopExecutorParams, TaskStatus};
-<<<<<<< HEAD
-use ballista_core::serde::{AsExecutionPlan, BallistaCodec};
-=======
 use ballista_core::serde::BallistaCodec;
-use ballista_core::utils::default_session_builder;
->>>>>>> 8f8154f4
 
 use datafusion::execution::context::SessionState;
 use datafusion::logical_expr::LogicalPlan;
@@ -42,12 +37,7 @@
 
 use crate::scheduler_server::event::QueryStageSchedulerEvent;
 use crate::scheduler_server::query_stage_scheduler::QueryStageScheduler;
-<<<<<<< HEAD
-
-=======
-use crate::state::backend::cluster::ClusterState;
-use crate::state::backend::StateBackendClient;
->>>>>>> 8f8154f4
+
 use crate::state::executor_manager::{
     ExecutorManager, ExecutorReservation, DEFAULT_EXECUTOR_TIMEOUT_SECONDS,
 };
@@ -80,24 +70,13 @@
 impl<T: 'static + AsLogicalPlan, U: 'static + AsExecutionPlan> SchedulerServer<T, U> {
     pub fn new(
         scheduler_name: String,
-<<<<<<< HEAD
         cluster: BallistaCluster,
-=======
-        config_backend: Arc<dyn StateBackendClient>,
-        cluster_state: Arc<dyn ClusterState>,
->>>>>>> 8f8154f4
         codec: BallistaCodec<T, U>,
         config: SchedulerConfig,
         metrics_collector: Arc<dyn SchedulerMetricsCollector>,
     ) -> Self {
         let state = Arc::new(SchedulerState::new(
-<<<<<<< HEAD
             cluster,
-=======
-            config_backend,
-            cluster_state,
-            default_session_builder,
->>>>>>> 8f8154f4
             codec,
             scheduler_name.clone(),
             config.clone(),
@@ -122,66 +101,17 @@
         }
     }
 
-    pub fn with_session_builder(
-        scheduler_name: String,
-        config_backend: Arc<dyn StateBackendClient>,
-        cluster_backend: Arc<dyn ClusterState>,
-        codec: BallistaCodec<T, U>,
-        config: SchedulerConfig,
-        session_builder: SessionBuilder,
-        metrics_collector: Arc<dyn SchedulerMetricsCollector>,
-    ) -> Self {
-        let state = Arc::new(SchedulerState::new(
-            config_backend,
-            cluster_backend,
-            session_builder,
-            codec,
-            scheduler_name.clone(),
-            config.clone(),
-        ));
-        let query_stage_scheduler = Arc::new(QueryStageScheduler::new(
-            state.clone(),
-            metrics_collector,
-            config.job_resubmit_interval_ms,
-        ));
-        let query_stage_event_loop = EventLoop::new(
-            "query_stage".to_owned(),
-            config.event_loop_buffer_size as usize,
-            query_stage_scheduler.clone(),
-        );
-
-        Self {
-            scheduler_name,
-            start_time: timestamp_millis() as u128,
-            state,
-            query_stage_event_loop,
-            query_stage_scheduler,
-        }
-    }
-
     #[allow(dead_code)]
     pub(crate) fn new_with_task_launcher(
         scheduler_name: String,
-<<<<<<< HEAD
         cluster: BallistaCluster,
-=======
-        config_backend: Arc<dyn StateBackendClient>,
-        cluster_backend: Arc<dyn ClusterState>,
->>>>>>> 8f8154f4
         codec: BallistaCodec<T, U>,
         config: SchedulerConfig,
         metrics_collector: Arc<dyn SchedulerMetricsCollector>,
         task_launcher: Arc<dyn TaskLauncher>,
     ) -> Self {
-<<<<<<< HEAD
         let state = Arc::new(SchedulerState::new_with_task_launcher(
             cluster,
-=======
-        let state = Arc::new(SchedulerState::with_task_launcher(
-            config_backend,
-            cluster_backend,
-            default_session_builder,
->>>>>>> 8f8154f4
             codec,
             scheduler_name.clone(),
             config.clone(),
@@ -432,11 +362,6 @@
     use ballista_core::serde::BallistaCodec;
 
     use crate::scheduler_server::{timestamp_millis, SchedulerServer};
-<<<<<<< HEAD
-=======
-    use crate::state::backend::cluster::DefaultClusterState;
-    use crate::state::backend::sled::SledClient;
->>>>>>> 8f8154f4
 
     use crate::test_utils::{
         assert_completed_event, assert_failed_event, assert_no_submitted_event,
@@ -715,22 +640,12 @@
     async fn test_scheduler(
         scheduling_policy: TaskSchedulingPolicy,
     ) -> Result<SchedulerServer<LogicalPlanNode, PhysicalPlanNode>> {
-<<<<<<< HEAD
         let cluster = test_cluster_context();
 
         let mut scheduler: SchedulerServer<LogicalPlanNode, PhysicalPlanNode> =
             SchedulerServer::new(
                 "localhost:50050".to_owned(),
                 cluster,
-=======
-        let state_storage = Arc::new(SledClient::try_new_temporary()?);
-        let cluster_state = Arc::new(DefaultClusterState::new(state_storage.clone()));
-        let mut scheduler: SchedulerServer<LogicalPlanNode, PhysicalPlanNode> =
-            SchedulerServer::new(
-                "localhost:50050".to_owned(),
-                state_storage,
-                cluster_state,
->>>>>>> 8f8154f4
                 BallistaCodec::default(),
                 SchedulerConfig::default().with_scheduler_policy(scheduling_policy),
                 Arc::new(TestMetricsCollector::default()),
