--- conflicted
+++ resolved
@@ -69,27 +69,17 @@
         scheduler_name: String,
         config_backend: Arc<dyn StateBackendClient>,
         codec: BallistaCodec<T, U>,
-<<<<<<< HEAD
         config: SchedulerConfig,
-    ) -> Self {
-        SchedulerServer::new_with_policy(
-            scheduler_name,
-            config_backend,
-            TaskSchedulingPolicy::PullStaged,
-            SlotsPolicy::Bias,
-            codec,
-            default_session_builder,
-            config,
-=======
-        event_loop_buffer_size: usize,
         advertise_endpoint: Option<String>,
     ) -> Self {
+        let event_loop_buffer_size = config.scheduler_event_loop_buffer_size();
         let state = Arc::new(SchedulerState::new(
-            config,
+            config_backend,
             default_session_builder,
             codec,
             scheduler_name.clone(),
             SlotsPolicy::Bias,
+            config,
         ));
 
         SchedulerServer::new_with_state(
@@ -98,7 +88,6 @@
             state,
             event_loop_buffer_size,
             advertise_endpoint,
->>>>>>> 68d513da
         )
     }
 
@@ -107,27 +96,17 @@
         config_backend: Arc<dyn StateBackendClient>,
         codec: BallistaCodec<T, U>,
         session_builder: SessionBuilder,
-<<<<<<< HEAD
         config: SchedulerConfig,
-    ) -> Self {
-        SchedulerServer::new_with_policy(
-            scheduler_name,
-            config_backend,
-            TaskSchedulingPolicy::PullStaged,
-            SlotsPolicy::Bias,
-            codec,
-            session_builder,
-            config,
-=======
-        event_loop_buffer_size: usize,
         advertise_endpoint: Option<String>,
     ) -> Self {
+        let event_loop_buffer_size = config.scheduler_event_loop_buffer_size();
         let state = Arc::new(SchedulerState::new(
-            config,
+            config_backend,
             session_builder,
             codec,
             scheduler_name.clone(),
             SlotsPolicy::Bias,
+            config,
         ));
 
         SchedulerServer::new_with_state(
@@ -136,7 +115,6 @@
             state,
             event_loop_buffer_size,
             advertise_endpoint,
->>>>>>> 68d513da
         )
     }
 
@@ -146,24 +124,14 @@
         scheduling_policy: TaskSchedulingPolicy,
         slots_policy: SlotsPolicy,
         codec: BallistaCodec<T, U>,
-<<<<<<< HEAD
         session_builder: SessionBuilder,
         config: SchedulerConfig,
-=======
-        event_loop_buffer_size: usize,
         advertise_endpoint: Option<String>,
->>>>>>> 68d513da
     ) -> Self {
         let event_loop_buffer_size = config.scheduler_event_loop_buffer_size();
-
         let state = Arc::new(SchedulerState::new(
-<<<<<<< HEAD
             config_backend,
             session_builder,
-=======
-            config,
-            default_session_builder,
->>>>>>> 68d513da
             codec,
             scheduler_name.clone(),
             slots_policy,
@@ -841,13 +809,9 @@
                 scheduling_policy,
                 SlotsPolicy::Bias,
                 BallistaCodec::default(),
-<<<<<<< HEAD
                 default_session_builder,
                 SchedulerConfig::default(),
-=======
-                10000,
                 None,
->>>>>>> 68d513da
             );
         scheduler.init().await?;
 
