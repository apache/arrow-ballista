// Licensed to the Apache Software Foundation (ASF) under one
// or more contributor license agreements.  See the NOTICE file
// distributed with this work for additional information
// regarding copyright ownership.  The ASF licenses this file
// to you under the Apache License, Version 2.0 (the
// "License"); you may not use this file except in compliance
// with the License.  You may obtain a copy of the License at
//
//   http://www.apache.org/licenses/LICENSE-2.0
//
// Unless required by applicable law or agreed to in writing,
// software distributed under the License is distributed on an
// "AS IS" BASIS, WITHOUT WARRANTIES OR CONDITIONS OF ANY
// KIND, either express or implied.  See the License for the
// specific language governing permissions and limitations
// under the License.

use crate::config::SchedulerConfig;
use crate::{
    scheduler_server::SchedulerServer, state::backend::standalone::StandaloneClient,
};
use ballista_core::serde::protobuf::PhysicalPlanNode;
use ballista_core::serde::BallistaCodec;
use ballista_core::utils::create_grpc_server;
use ballista_core::{
    error::Result, serde::protobuf::scheduler_grpc_server::SchedulerGrpcServer,
    BALLISTA_VERSION,
};
use datafusion_proto::protobuf::LogicalPlanNode;
use log::info;
use std::{net::SocketAddr, sync::Arc};
use tokio::net::TcpListener;

pub async fn new_standalone_scheduler() -> Result<SocketAddr> {
    let client = StandaloneClient::try_new_temporary()?;

    let mut scheduler_server: SchedulerServer<LogicalPlanNode, PhysicalPlanNode> =
        SchedulerServer::new(
            "localhost:50050".to_owned(),
            Arc::new(client),
            BallistaCodec::default(),
<<<<<<< HEAD
            SchedulerConfig::default(),
=======
            10000,
            None,
>>>>>>> 68d513da
        );
    scheduler_server.init().await?;
    let server = SchedulerGrpcServer::new(scheduler_server.clone());
    // Let the OS assign a random, free port
    let listener = TcpListener::bind("localhost:0").await?;
    let addr = listener.local_addr()?;
    info!(
        "Ballista v{} Rust Scheduler listening on {:?}",
        BALLISTA_VERSION, addr
    );
    tokio::spawn(
        create_grpc_server()
            .add_service(server)
            .serve_with_incoming(tokio_stream::wrappers::TcpListenerStream::new(
                listener,
            )),
    );

    Ok(addr)
}<|MERGE_RESOLUTION|>--- conflicted
+++ resolved
@@ -39,12 +39,8 @@
             "localhost:50050".to_owned(),
             Arc::new(client),
             BallistaCodec::default(),
-<<<<<<< HEAD
             SchedulerConfig::default(),
-=======
-            10000,
             None,
->>>>>>> 68d513da
         );
     scheduler_server.init().await?;
     let server = SchedulerGrpcServer::new(scheduler_server.clone());
