// Licensed to the Apache Software Foundation (ASF) under one
// or more contributor license agreements.  See the NOTICE file
// distributed with this work for additional information
// regarding copyright ownership.  The ASF licenses this file
// to you under the Apache License, Version 2.0 (the
// "License"); you may not use this file except in compliance
// with the License.  You may obtain a copy of the License at
//
//   http://www.apache.org/licenses/LICENSE-2.0
//
// Unless required by applicable law or agreed to in writing,
// software distributed under the License is distributed on an
// "AS IS" BASIS, WITHOUT WARRANTIES OR CONDITIONS OF ANY
// KIND, either express or implied.  See the License for the
// specific language governing permissions and limitations
// under the License.

//! Utilities for producing dot diagrams from execution graphs

use crate::state::execution_graph::ExecutionGraph;
use ballista_core::execution_plans::{
    ShuffleReaderExec, ShuffleWriterExec, UnresolvedShuffleExec,
};
use datafusion::datasource::listing::PartitionedFile;
use datafusion::physical_plan::aggregates::AggregateExec;
use datafusion::physical_plan::coalesce_batches::CoalesceBatchesExec;
use datafusion::physical_plan::coalesce_partitions::CoalescePartitionsExec;
use datafusion::physical_plan::file_format::{
    AvroExec, CsvExec, FileScanConfig, NdJsonExec, ParquetExec,
};
use datafusion::physical_plan::filter::FilterExec;
use datafusion::physical_plan::joins::CrossJoinExec;
use datafusion::physical_plan::joins::HashJoinExec;
use datafusion::physical_plan::limit::{GlobalLimitExec, LocalLimitExec};
use datafusion::physical_plan::memory::MemoryExec;
use datafusion::physical_plan::projection::ProjectionExec;
use datafusion::physical_plan::repartition::RepartitionExec;
use datafusion::physical_plan::sorts::sort::SortExec;
use datafusion::physical_plan::union::UnionExec;
use datafusion::physical_plan::{ExecutionPlan, Partitioning, PhysicalExpr};
use log::debug;
use object_store::path::Path;
use std::collections::HashMap;
use std::fmt::{self, Write};
use std::sync::Arc;

/// Utility for producing dot diagrams from execution graphs
pub struct ExecutionGraphDot<'a> {
    graph: &'a ExecutionGraph,
}

impl<'a> ExecutionGraphDot<'a> {
    /// Create a DOT graph from the provided ExecutionGraph
    pub fn generate(graph: &'a ExecutionGraph) -> Result<String, fmt::Error> {
        let mut dot = Self { graph };
        dot._generate()
    }

    /// Create a DOT graph for one query stage from the provided ExecutionGraph
    pub fn generate_for_query_stage(
        graph: &ExecutionGraph,
        stage_id: usize,
    ) -> Result<String, fmt::Error> {
        if let Some(stage) = graph.stages().get(&stage_id) {
            let mut dot = String::new();
            writeln!(&mut dot, "digraph G {{")?;
            let stage_name = format!("stage_{stage_id}");
            write_stage_plan(&mut dot, &stage_name, stage.plan(), 0)?;
            writeln!(&mut dot, "}}")?;
            Ok(dot)
        } else {
            Err(fmt::Error::default())
        }
    }

    fn _generate(&mut self) -> Result<String, fmt::Error> {
        // sort the stages by key for deterministic output for tests
        let stages = self.graph.stages();
        let mut stage_ids: Vec<usize> = stages.keys().cloned().collect();
        stage_ids.sort();

        let mut dot = String::new();

        writeln!(&mut dot, "digraph G {{")?;

        let mut cluster = 0;
        let mut stage_meta = vec![];

        #[allow(clippy::explicit_counter_loop)]
        for id in &stage_ids {
            let stage = stages.get(id).unwrap(); // safe unwrap
            let stage_name = format!("stage_{id}");
            writeln!(&mut dot, "\tsubgraph cluster{cluster} {{")?;
            writeln!(
                &mut dot,
                "\t\tlabel = \"Stage {} [{}]\";",
                id,
                stage.variant_name()
            )?;
            stage_meta.push(write_stage_plan(&mut dot, &stage_name, stage.plan(), 0)?);
            cluster += 1;
            writeln!(&mut dot, "\t}}")?; // end of subgraph
        }

        // write links between stages
        for meta in &stage_meta {
            let mut links = vec![];
            for (reader_node, parent_stage_id) in &meta.readers {
                // shuffle write node is always node zero
                let parent_shuffle_write_node = format!("stage_{parent_stage_id}_0");
                links.push(format!("{parent_shuffle_write_node} -> {reader_node}"));
            }
            // keep the order deterministic
            links.sort();
            for link in links {
                writeln!(&mut dot, "\t{link}")?;
            }
        }

        writeln!(&mut dot, "}}")?; // end of digraph

        Ok(dot)
    }
}

/// Write the query tree for a single stage and build metadata needed to later draw
/// the links between the stages
fn write_stage_plan(
    f: &mut String,
    prefix: &str,
    plan: &dyn ExecutionPlan,
    i: usize,
) -> Result<StagePlanState, fmt::Error> {
    let mut state = StagePlanState {
        readers: HashMap::new(),
    };
    write_plan_recursive(f, prefix, plan, i, &mut state)?;
    Ok(state)
}

fn write_plan_recursive(
    f: &mut String,
    prefix: &str,
    plan: &dyn ExecutionPlan,
    i: usize,
    state: &mut StagePlanState,
) -> Result<(), fmt::Error> {
    let node_name = format!("{prefix}_{i}");
    let display_name = get_operator_name(plan);

    if let Some(reader) = plan.as_any().downcast_ref::<ShuffleReaderExec>() {
        for part in &reader.partition {
            for loc in part {
                state
                    .readers
                    .insert(node_name.clone(), loc.partition_id.stage_id);
            }
        }
    } else if let Some(reader) = plan.as_any().downcast_ref::<UnresolvedShuffleExec>() {
        state.readers.insert(node_name.clone(), reader.stage_id);
    }

    let mut metrics_str = vec![];
    if let Some(metrics) = plan.metrics() {
        if let Some(x) = metrics.output_rows() {
            metrics_str.push(format!("output_rows={x}"))
        }
        if let Some(x) = metrics.elapsed_compute() {
            metrics_str.push(format!("elapsed_compute={x}"))
        }
    }
    if metrics_str.is_empty() {
        writeln!(f, "\t\t{node_name} [shape=box, label=\"{display_name}\"]")?;
    } else {
        writeln!(
            f,
            "\t\t{} [shape=box, label=\"{}
{}\"]",
            node_name,
            display_name,
            metrics_str.join(", ")
        )?;
    }

    for (j, child) in plan.children().into_iter().enumerate() {
        write_plan_recursive(f, &node_name, child.as_ref(), j, state)?;
        // write link from child to parent
        writeln!(f, "\t\t{node_name}_{j} -> {node_name}")?;
    }

    Ok(())
}

#[derive(Debug)]
struct StagePlanState {
    /// map from reader node name to parent stage id
    readers: HashMap<String, usize>,
}

/// Make strings dot-friendly
fn sanitize_dot_label(str: &str) -> String {
    // TODO make max length configurable eventually
    sanitize(str, Some(100))
}

/// Make strings dot-friendly
fn sanitize(str: &str, max_len: Option<usize>) -> String {
    let mut sanitized = String::new();
    for ch in str.chars() {
        match ch {
            '"' => sanitized.push('`'),
            ' ' | '_' | '+' | '-' | '*' | '/' | '(' | ')' | '[' | ']' | '{' | '}'
            | '!' | '@' | '#' | '$' | '%' | '&' | '=' | ':' | ';' | '\\' | '\'' | '.'
            | ',' | '<' | '>' | '`' => sanitized.push(ch),
            _ if ch.is_ascii_alphanumeric() || ch.is_ascii_whitespace() => {
                sanitized.push(ch)
            }
            _ => sanitized.push('?'),
        }
    }
    // truncate after translation because we know we only have ASCII chars at this point
    // so the slice is safe (not splitting unicode character bytes)
    if let Some(limit) = max_len {
        if sanitized.len() > limit {
            sanitized.truncate(limit);
            return sanitized + " ...";
        }
    }
    sanitized
}

fn get_operator_name(plan: &dyn ExecutionPlan) -> String {
    if let Some(exec) = plan.as_any().downcast_ref::<FilterExec>() {
        format!("Filter: {}", exec.predicate())
    } else if let Some(exec) = plan.as_any().downcast_ref::<ProjectionExec>() {
        let expr = exec
            .expr()
            .iter()
            .map(|(e, _)| format!("{e}"))
            .collect::<Vec<String>>()
            .join(", ");
        format!("Projection: {}", sanitize_dot_label(&expr))
    } else if let Some(exec) = plan.as_any().downcast_ref::<SortExec>() {
        let sort_expr = exec
            .expr()
            .iter()
            .map(|e| {
                let asc = if e.options.descending { " DESC" } else { "" };
                let nulls = if e.options.nulls_first {
                    " NULLS FIRST"
                } else {
                    ""
                };
                format!("{}{}{}", e.expr, asc, nulls)
            })
            .collect::<Vec<String>>()
            .join(", ");
        format!("Sort: {}", sanitize_dot_label(&sort_expr))
    } else if let Some(exec) = plan.as_any().downcast_ref::<AggregateExec>() {
        let group_exprs_with_alias = exec.group_expr().expr();
        let group_expr = group_exprs_with_alias
            .iter()
            .map(|(e, _)| format!("{e}"))
            .collect::<Vec<String>>()
            .join(", ");
        let aggr_expr = exec
            .aggr_expr()
            .iter()
            .map(|e| e.name().to_owned())
            .collect::<Vec<String>>()
            .join(", ");
        format!(
            "Aggregate
groupBy=[{}]
aggr=[{}]",
            sanitize_dot_label(&group_expr),
            sanitize_dot_label(&aggr_expr)
        )
    } else if let Some(exec) = plan.as_any().downcast_ref::<CoalesceBatchesExec>() {
        format!("CoalesceBatches [batchSize={}]", exec.target_batch_size())
    } else if let Some(exec) = plan.as_any().downcast_ref::<CoalescePartitionsExec>() {
        format!(
            "CoalescePartitions [{}]",
            format_partitioning(exec.output_partitioning())
        )
    } else if let Some(exec) = plan.as_any().downcast_ref::<RepartitionExec>() {
        format!(
            "RepartitionExec [{}]",
            format_partitioning(exec.output_partitioning())
        )
    } else if let Some(exec) = plan.as_any().downcast_ref::<HashJoinExec>() {
        let join_expr = exec
            .on()
            .iter()
            .map(|(l, r)| format!("{l} = {r}"))
            .collect::<Vec<String>>()
            .join(" AND ");
        let filter_expr = if let Some(f) = exec.filter() {
            format!("{}", f.expression())
        } else {
            "".to_string()
        };
        format!(
            "HashJoin
join_expr={}
filter_expr={}",
            sanitize_dot_label(&join_expr),
            sanitize_dot_label(&filter_expr)
        )
    } else if plan.as_any().downcast_ref::<CrossJoinExec>().is_some() {
        "CrossJoin".to_string()
    } else if plan.as_any().downcast_ref::<UnionExec>().is_some() {
        "Union".to_string()
    } else if let Some(exec) = plan.as_any().downcast_ref::<UnresolvedShuffleExec>() {
        format!("UnresolvedShuffleExec [stage_id={}]", exec.stage_id)
    } else if let Some(exec) = plan.as_any().downcast_ref::<ShuffleReaderExec>() {
        format!("ShuffleReader [{} partitions]", exec.partition.len())
    } else if let Some(exec) = plan.as_any().downcast_ref::<ShuffleWriterExec>() {
        format!(
            "ShuffleWriter [{} partitions]",
            exec.output_partitioning().partition_count()
        )
    } else if plan.as_any().downcast_ref::<MemoryExec>().is_some() {
        "MemoryExec".to_string()
    } else if let Some(exec) = plan.as_any().downcast_ref::<CsvExec>() {
        let parts = exec.output_partitioning().partition_count();
        format!(
            "CSV: {} [{} partitions]",
            get_file_scan(exec.base_config()),
            parts
        )
    } else if let Some(exec) = plan.as_any().downcast_ref::<NdJsonExec>() {
        let parts = exec.output_partitioning().partition_count();
        format!("JSON [{parts} partitions]")
    } else if let Some(exec) = plan.as_any().downcast_ref::<AvroExec>() {
        let parts = exec.output_partitioning().partition_count();
        format!(
            "Avro: {} [{} partitions]",
            get_file_scan(exec.base_config()),
            parts
        )
    } else if let Some(exec) = plan.as_any().downcast_ref::<ParquetExec>() {
        let parts = exec.output_partitioning().partition_count();
        format!(
            "Parquet: {} [{} partitions]",
            get_file_scan(exec.base_config()),
            parts
        )
    } else if let Some(exec) = plan.as_any().downcast_ref::<GlobalLimitExec>() {
        format!(
            "GlobalLimit(skip={}, fetch={:?})",
            exec.skip(),
            exec.fetch()
        )
    } else if let Some(exec) = plan.as_any().downcast_ref::<LocalLimitExec>() {
        format!("LocalLimit({})", exec.fetch())
    } else {
        debug!(
            "Unknown physical operator when producing DOT graph: {:?}",
            plan
        );
        "Unknown Operator".to_string()
    }
}

fn format_partitioning(x: Partitioning) -> String {
    match x {
        Partitioning::UnknownPartitioning(n) | Partitioning::RoundRobinBatch(n) => {
            format!("{n} partitions")
        }
        Partitioning::Hash(expr, n) => {
            format!("{} partitions, expr={}", n, format_expr_list(&expr))
        }
    }
}

fn format_expr_list(exprs: &[Arc<dyn PhysicalExpr>]) -> String {
    let expr_strings: Vec<String> = exprs.iter().map(|e| format!("{e}")).collect();
    expr_strings.join(", ")
}

/// Get summary of file scan locations
fn get_file_scan(scan: &FileScanConfig) -> String {
    if !scan.file_groups.is_empty() {
        let partitioned_files: Vec<PartitionedFile> = scan
            .file_groups
            .iter()
            .flat_map(|part_file| part_file.clone())
            .collect();
        let paths: Vec<Path> = partitioned_files
            .iter()
            .map(|part_file| part_file.object_meta.location.clone())
            .collect();
        match paths.len() {
            0 => "No files found".to_owned(),
            1 => {
                // single file
                format!("{}", paths[0])
            }
            _ => {
                // multiple files so show parent directory
                let path = format!("{}", paths[0]);
                let path = if let Some(i) = path.rfind('/') {
                    &path[0..i]
                } else {
                    &path
                };
                format!("{} [{} files]", path, paths.len())
            }
        }
    } else {
        "".to_string()
    }
}

#[cfg(test)]
mod tests {
    use crate::state::execution_graph::ExecutionGraph;
    use crate::state::execution_graph_dot::ExecutionGraphDot;
    use ballista_core::error::{BallistaError, Result};
    use datafusion::arrow::datatypes::{DataType, Field, Schema};
    use datafusion::datasource::MemTable;
    use datafusion::prelude::{SessionConfig, SessionContext};
    use std::sync::Arc;

    #[tokio::test]
    async fn dot() -> Result<()> {
        let graph = test_graph().await?;
<<<<<<< HEAD
        let dot = ExecutionGraphDot::generate(&graph)
            .map_err(|e| BallistaError::Internal(format!("{:?}", e)))?;
=======
        let dot = ExecutionGraphDot::generate(Arc::new(graph))
            .map_err(|e| BallistaError::Internal(format!("{e:?}")))?;
>>>>>>> 8f8154f4

        let expected = r#"digraph G {
	subgraph cluster0 {
		label = "Stage 1 [Resolved]";
		stage_1_0 [shape=box, label="ShuffleWriter [0 partitions]"]
		stage_1_0_0 [shape=box, label="MemoryExec"]
		stage_1_0_0 -> stage_1_0
	}
	subgraph cluster1 {
		label = "Stage 2 [Resolved]";
		stage_2_0 [shape=box, label="ShuffleWriter [0 partitions]"]
		stage_2_0_0 [shape=box, label="MemoryExec"]
		stage_2_0_0 -> stage_2_0
	}
	subgraph cluster2 {
		label = "Stage 3 [Unresolved]";
		stage_3_0 [shape=box, label="ShuffleWriter [48 partitions]"]
		stage_3_0_0 [shape=box, label="CoalesceBatches [batchSize=4096]"]
		stage_3_0_0_0 [shape=box, label="HashJoin
join_expr=a@0 = a@0
filter_expr="]
		stage_3_0_0_0_0 [shape=box, label="CoalesceBatches [batchSize=4096]"]
		stage_3_0_0_0_0_0 [shape=box, label="UnresolvedShuffleExec [stage_id=1]"]
		stage_3_0_0_0_0_0 -> stage_3_0_0_0_0
		stage_3_0_0_0_0 -> stage_3_0_0_0
		stage_3_0_0_0_1 [shape=box, label="CoalesceBatches [batchSize=4096]"]
		stage_3_0_0_0_1_0 [shape=box, label="UnresolvedShuffleExec [stage_id=2]"]
		stage_3_0_0_0_1_0 -> stage_3_0_0_0_1
		stage_3_0_0_0_1 -> stage_3_0_0_0
		stage_3_0_0_0 -> stage_3_0_0
		stage_3_0_0 -> stage_3_0
	}
	subgraph cluster3 {
		label = "Stage 4 [Resolved]";
		stage_4_0 [shape=box, label="ShuffleWriter [0 partitions]"]
		stage_4_0_0 [shape=box, label="MemoryExec"]
		stage_4_0_0 -> stage_4_0
	}
	subgraph cluster4 {
		label = "Stage 5 [Unresolved]";
		stage_5_0 [shape=box, label="ShuffleWriter [48 partitions]"]
		stage_5_0_0 [shape=box, label="Projection: a@0, b@1, a@2, b@3, a@4, b@5"]
		stage_5_0_0_0 [shape=box, label="CoalesceBatches [batchSize=4096]"]
		stage_5_0_0_0_0 [shape=box, label="HashJoin
join_expr=b@3 = b@1
filter_expr="]
		stage_5_0_0_0_0_0 [shape=box, label="CoalesceBatches [batchSize=4096]"]
		stage_5_0_0_0_0_0_0 [shape=box, label="UnresolvedShuffleExec [stage_id=3]"]
		stage_5_0_0_0_0_0_0 -> stage_5_0_0_0_0_0
		stage_5_0_0_0_0_0 -> stage_5_0_0_0_0
		stage_5_0_0_0_0_1 [shape=box, label="CoalesceBatches [batchSize=4096]"]
		stage_5_0_0_0_0_1_0 [shape=box, label="UnresolvedShuffleExec [stage_id=4]"]
		stage_5_0_0_0_0_1_0 -> stage_5_0_0_0_0_1
		stage_5_0_0_0_0_1 -> stage_5_0_0_0_0
		stage_5_0_0_0_0 -> stage_5_0_0_0
		stage_5_0_0_0 -> stage_5_0_0
		stage_5_0_0 -> stage_5_0
	}
	stage_1_0 -> stage_3_0_0_0_0_0
	stage_2_0 -> stage_3_0_0_0_1_0
	stage_3_0 -> stage_5_0_0_0_0_0_0
	stage_4_0 -> stage_5_0_0_0_0_1_0
}
"#;
        assert_eq!(expected, &dot);
        Ok(())
    }

    #[tokio::test]
    async fn query_stage() -> Result<()> {
        let graph = test_graph().await?;
<<<<<<< HEAD
        let dot = ExecutionGraphDot::generate_for_query_stage(&graph, 3)
            .map_err(|e| BallistaError::Internal(format!("{:?}", e)))?;
=======
        let dot = ExecutionGraphDot::generate_for_query_stage(Arc::new(graph), 3)
            .map_err(|e| BallistaError::Internal(format!("{e:?}")))?;
>>>>>>> 8f8154f4

        let expected = r#"digraph G {
		stage_3_0 [shape=box, label="ShuffleWriter [48 partitions]"]
		stage_3_0_0 [shape=box, label="CoalesceBatches [batchSize=4096]"]
		stage_3_0_0_0 [shape=box, label="HashJoin
join_expr=a@0 = a@0
filter_expr="]
		stage_3_0_0_0_0 [shape=box, label="CoalesceBatches [batchSize=4096]"]
		stage_3_0_0_0_0_0 [shape=box, label="UnresolvedShuffleExec [stage_id=1]"]
		stage_3_0_0_0_0_0 -> stage_3_0_0_0_0
		stage_3_0_0_0_0 -> stage_3_0_0_0
		stage_3_0_0_0_1 [shape=box, label="CoalesceBatches [batchSize=4096]"]
		stage_3_0_0_0_1_0 [shape=box, label="UnresolvedShuffleExec [stage_id=2]"]
		stage_3_0_0_0_1_0 -> stage_3_0_0_0_1
		stage_3_0_0_0_1 -> stage_3_0_0_0
		stage_3_0_0_0 -> stage_3_0_0
		stage_3_0_0 -> stage_3_0
}
"#;
        assert_eq!(expected, &dot);
        Ok(())
    }

    #[tokio::test]
    async fn dot_optimized() -> Result<()> {
        let graph = test_graph_optimized().await?;
<<<<<<< HEAD
        let dot = ExecutionGraphDot::generate(&graph)
            .map_err(|e| BallistaError::Internal(format!("{:?}", e)))?;
=======
        let dot = ExecutionGraphDot::generate(Arc::new(graph))
            .map_err(|e| BallistaError::Internal(format!("{e:?}")))?;
>>>>>>> 8f8154f4

        let expected = r#"digraph G {
	subgraph cluster0 {
		label = "Stage 1 [Resolved]";
		stage_1_0 [shape=box, label="ShuffleWriter [0 partitions]"]
		stage_1_0_0 [shape=box, label="MemoryExec"]
		stage_1_0_0 -> stage_1_0
	}
	subgraph cluster1 {
		label = "Stage 2 [Resolved]";
		stage_2_0 [shape=box, label="ShuffleWriter [0 partitions]"]
		stage_2_0_0 [shape=box, label="MemoryExec"]
		stage_2_0_0 -> stage_2_0
	}
	subgraph cluster2 {
		label = "Stage 3 [Resolved]";
		stage_3_0 [shape=box, label="ShuffleWriter [0 partitions]"]
		stage_3_0_0 [shape=box, label="MemoryExec"]
		stage_3_0_0 -> stage_3_0
	}
	subgraph cluster3 {
		label = "Stage 4 [Unresolved]";
		stage_4_0 [shape=box, label="ShuffleWriter [48 partitions]"]
		stage_4_0_0 [shape=box, label="Projection: a@0, a@1, a@2"]
		stage_4_0_0_0 [shape=box, label="CoalesceBatches [batchSize=4096]"]
		stage_4_0_0_0_0 [shape=box, label="HashJoin
join_expr=a@1 = a@0
filter_expr="]
		stage_4_0_0_0_0_0 [shape=box, label="CoalesceBatches [batchSize=4096]"]
		stage_4_0_0_0_0_0_0 [shape=box, label="HashJoin
join_expr=a@0 = a@0
filter_expr="]
		stage_4_0_0_0_0_0_0_0 [shape=box, label="CoalesceBatches [batchSize=4096]"]
		stage_4_0_0_0_0_0_0_0_0 [shape=box, label="UnresolvedShuffleExec [stage_id=1]"]
		stage_4_0_0_0_0_0_0_0_0 -> stage_4_0_0_0_0_0_0_0
		stage_4_0_0_0_0_0_0_0 -> stage_4_0_0_0_0_0_0
		stage_4_0_0_0_0_0_0_1 [shape=box, label="CoalesceBatches [batchSize=4096]"]
		stage_4_0_0_0_0_0_0_1_0 [shape=box, label="UnresolvedShuffleExec [stage_id=2]"]
		stage_4_0_0_0_0_0_0_1_0 -> stage_4_0_0_0_0_0_0_1
		stage_4_0_0_0_0_0_0_1 -> stage_4_0_0_0_0_0_0
		stage_4_0_0_0_0_0_0 -> stage_4_0_0_0_0_0
		stage_4_0_0_0_0_0 -> stage_4_0_0_0_0
		stage_4_0_0_0_0_1 [shape=box, label="CoalesceBatches [batchSize=4096]"]
		stage_4_0_0_0_0_1_0 [shape=box, label="UnresolvedShuffleExec [stage_id=3]"]
		stage_4_0_0_0_0_1_0 -> stage_4_0_0_0_0_1
		stage_4_0_0_0_0_1 -> stage_4_0_0_0_0
		stage_4_0_0_0_0 -> stage_4_0_0_0
		stage_4_0_0_0 -> stage_4_0_0
		stage_4_0_0 -> stage_4_0
	}
	stage_1_0 -> stage_4_0_0_0_0_0_0_0_0
	stage_2_0 -> stage_4_0_0_0_0_0_0_1_0
	stage_3_0 -> stage_4_0_0_0_0_1_0
}
"#;
        assert_eq!(expected, &dot);
        Ok(())
    }

    #[tokio::test]
    async fn query_stage_optimized() -> Result<()> {
        let graph = test_graph_optimized().await?;
<<<<<<< HEAD
        let dot = ExecutionGraphDot::generate_for_query_stage(&graph, 4)
            .map_err(|e| BallistaError::Internal(format!("{:?}", e)))?;
=======
        let dot = ExecutionGraphDot::generate_for_query_stage(Arc::new(graph), 4)
            .map_err(|e| BallistaError::Internal(format!("{e:?}")))?;
>>>>>>> 8f8154f4

        let expected = r#"digraph G {
		stage_4_0 [shape=box, label="ShuffleWriter [48 partitions]"]
		stage_4_0_0 [shape=box, label="Projection: a@0, a@1, a@2"]
		stage_4_0_0_0 [shape=box, label="CoalesceBatches [batchSize=4096]"]
		stage_4_0_0_0_0 [shape=box, label="HashJoin
join_expr=a@1 = a@0
filter_expr="]
		stage_4_0_0_0_0_0 [shape=box, label="CoalesceBatches [batchSize=4096]"]
		stage_4_0_0_0_0_0_0 [shape=box, label="HashJoin
join_expr=a@0 = a@0
filter_expr="]
		stage_4_0_0_0_0_0_0_0 [shape=box, label="CoalesceBatches [batchSize=4096]"]
		stage_4_0_0_0_0_0_0_0_0 [shape=box, label="UnresolvedShuffleExec [stage_id=1]"]
		stage_4_0_0_0_0_0_0_0_0 -> stage_4_0_0_0_0_0_0_0
		stage_4_0_0_0_0_0_0_0 -> stage_4_0_0_0_0_0_0
		stage_4_0_0_0_0_0_0_1 [shape=box, label="CoalesceBatches [batchSize=4096]"]
		stage_4_0_0_0_0_0_0_1_0 [shape=box, label="UnresolvedShuffleExec [stage_id=2]"]
		stage_4_0_0_0_0_0_0_1_0 -> stage_4_0_0_0_0_0_0_1
		stage_4_0_0_0_0_0_0_1 -> stage_4_0_0_0_0_0_0
		stage_4_0_0_0_0_0_0 -> stage_4_0_0_0_0_0
		stage_4_0_0_0_0_0 -> stage_4_0_0_0_0
		stage_4_0_0_0_0_1 [shape=box, label="CoalesceBatches [batchSize=4096]"]
		stage_4_0_0_0_0_1_0 [shape=box, label="UnresolvedShuffleExec [stage_id=3]"]
		stage_4_0_0_0_0_1_0 -> stage_4_0_0_0_0_1
		stage_4_0_0_0_0_1 -> stage_4_0_0_0_0
		stage_4_0_0_0_0 -> stage_4_0_0_0
		stage_4_0_0_0 -> stage_4_0_0
		stage_4_0_0 -> stage_4_0
}
"#;
        assert_eq!(expected, &dot);
        Ok(())
    }

    async fn test_graph() -> Result<ExecutionGraph> {
        let mut config = SessionConfig::new()
            .with_target_partitions(48)
            .with_batch_size(4096);
        config
            .config_options_mut()
            .optimizer
            .enable_round_robin_repartition = false;
        let ctx = SessionContext::with_config(config);
        let schema = Arc::new(Schema::new(vec![
            Field::new("a", DataType::UInt32, false),
            Field::new("b", DataType::UInt32, false),
        ]));
        let table = Arc::new(MemTable::try_new(schema.clone(), vec![])?);
        ctx.register_table("foo", table.clone())?;
        ctx.register_table("bar", table.clone())?;
        ctx.register_table("baz", table)?;
        let df = ctx
            .sql("SELECT * FROM foo JOIN bar ON foo.a = bar.a JOIN baz on bar.b = baz.b")
            .await?;
        let plan = df.into_optimized_plan()?;
        let plan = ctx.state().create_physical_plan(&plan).await?;
        ExecutionGraph::new("scheduler_id", "job_id", "job_name", "session_id", plan, 0)
    }

    // With the improvement of https://github.com/apache/arrow-datafusion/pull/4122,
    // Redundant RepartitionExec can be removed so that the stage number will be reduced
    async fn test_graph_optimized() -> Result<ExecutionGraph> {
        let mut config = SessionConfig::new()
            .with_target_partitions(48)
            .with_batch_size(4096);
        config
            .config_options_mut()
            .optimizer
            .enable_round_robin_repartition = false;
        let ctx = SessionContext::with_config(config);
        let schema =
            Arc::new(Schema::new(vec![Field::new("a", DataType::UInt32, false)]));
        let table = Arc::new(MemTable::try_new(schema.clone(), vec![])?);
        ctx.register_table("foo", table.clone())?;
        ctx.register_table("bar", table.clone())?;
        ctx.register_table("baz", table)?;
        let df = ctx
            .sql("SELECT * FROM foo JOIN bar ON foo.a = bar.a JOIN baz on bar.a = baz.a")
            .await?;
        let plan = df.into_optimized_plan()?;
        let plan = ctx.state().create_physical_plan(&plan).await?;
        ExecutionGraph::new("scheduler_id", "job_id", "job_name", "session_id", plan, 0)
    }
}<|MERGE_RESOLUTION|>--- conflicted
+++ resolved
@@ -426,13 +426,8 @@
     #[tokio::test]
     async fn dot() -> Result<()> {
         let graph = test_graph().await?;
-<<<<<<< HEAD
         let dot = ExecutionGraphDot::generate(&graph)
-            .map_err(|e| BallistaError::Internal(format!("{:?}", e)))?;
-=======
-        let dot = ExecutionGraphDot::generate(Arc::new(graph))
             .map_err(|e| BallistaError::Internal(format!("{e:?}")))?;
->>>>>>> 8f8154f4
 
         let expected = r#"digraph G {
 	subgraph cluster0 {
@@ -504,13 +499,8 @@
     #[tokio::test]
     async fn query_stage() -> Result<()> {
         let graph = test_graph().await?;
-<<<<<<< HEAD
         let dot = ExecutionGraphDot::generate_for_query_stage(&graph, 3)
-            .map_err(|e| BallistaError::Internal(format!("{:?}", e)))?;
-=======
-        let dot = ExecutionGraphDot::generate_for_query_stage(Arc::new(graph), 3)
             .map_err(|e| BallistaError::Internal(format!("{e:?}")))?;
->>>>>>> 8f8154f4
 
         let expected = r#"digraph G {
 		stage_3_0 [shape=box, label="ShuffleWriter [48 partitions]"]
@@ -537,13 +527,8 @@
     #[tokio::test]
     async fn dot_optimized() -> Result<()> {
         let graph = test_graph_optimized().await?;
-<<<<<<< HEAD
         let dot = ExecutionGraphDot::generate(&graph)
-            .map_err(|e| BallistaError::Internal(format!("{:?}", e)))?;
-=======
-        let dot = ExecutionGraphDot::generate(Arc::new(graph))
             .map_err(|e| BallistaError::Internal(format!("{e:?}")))?;
->>>>>>> 8f8154f4
 
         let expected = r#"digraph G {
 	subgraph cluster0 {
@@ -606,13 +591,8 @@
     #[tokio::test]
     async fn query_stage_optimized() -> Result<()> {
         let graph = test_graph_optimized().await?;
-<<<<<<< HEAD
         let dot = ExecutionGraphDot::generate_for_query_stage(&graph, 4)
-            .map_err(|e| BallistaError::Internal(format!("{:?}", e)))?;
-=======
-        let dot = ExecutionGraphDot::generate_for_query_stage(Arc::new(graph), 4)
             .map_err(|e| BallistaError::Internal(format!("{e:?}")))?;
->>>>>>> 8f8154f4
 
         let expected = r#"digraph G {
 		stage_4_0 [shape=box, label="ShuffleWriter [48 partitions]"]
