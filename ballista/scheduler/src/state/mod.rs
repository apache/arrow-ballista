// Licensed to the Apache Software Foundation (ASF) under one
// or more contributor license agreements.  See the NOTICE file
// distributed with this work for additional information
// regarding copyright ownership.  The ASF licenses this file
// to you under the Apache License, Version 2.0 (the
// "License"); you may not use this file except in compliance
// with the License.  You may obtain a copy of the License at
//
//   http://www.apache.org/licenses/LICENSE-2.0
//
// Unless required by applicable law or agreed to in writing,
// software distributed under the License is distributed on an
// "AS IS" BASIS, WITHOUT WARRANTIES OR CONDITIONS OF ANY
// KIND, either express or implied.  See the License for the
// specific language governing permissions and limitations
// under the License.

use datafusion::datasource::listing::{ListingTable, ListingTableUrl};
use datafusion::datasource::source_as_provider;
use datafusion::logical_expr::PlanVisitor;
use std::any::type_name;
use std::collections::HashMap;
use std::sync::Arc;
use std::time::Instant;

use crate::scheduler_server::event::QueryStageSchedulerEvent;

use crate::state::executor_manager::{ExecutorManager, ExecutorReservation};
use crate::state::session_manager::SessionManager;
use crate::state::task_manager::{TaskLauncher, TaskManager};

use crate::cluster::BallistaCluster;
use crate::config::SchedulerConfig;
use crate::state::execution_graph::TaskDescription;
use backend::cluster::ClusterState;
use ballista_core::error::{BallistaError, Result};
use ballista_core::serde::protobuf::TaskStatus;
use ballista_core::serde::BallistaCodec;
use datafusion::logical_expr::LogicalPlan;
use datafusion::physical_plan::display::DisplayableExecutionPlan;
use datafusion::prelude::SessionContext;
use datafusion_proto::logical_plan::AsLogicalPlan;
use datafusion_proto::physical_plan::AsExecutionPlan;
use log::{debug, error, info};
use prost::Message;

pub mod execution_graph;
pub mod execution_graph_dot;
pub mod executor_manager;
pub mod session_manager;
pub mod session_registry;
pub(crate) mod task_manager;

pub fn decode_protobuf<T: Message + Default>(bytes: &[u8]) -> Result<T> {
    T::decode(bytes).map_err(|e| {
        BallistaError::Internal(format!(
            "Could not deserialize {}: {}",
            type_name::<T>(),
            e
        ))
    })
}

pub fn decode_into<T: Message + Default + Into<U>, U>(bytes: &[u8]) -> Result<U> {
    T::decode(bytes)
        .map_err(|e| {
            BallistaError::Internal(format!(
                "Could not deserialize {}: {}",
                type_name::<T>(),
                e
            ))
        })
        .map(|t| t.into())
}

pub fn encode_protobuf<T: Message + Default>(msg: &T) -> Result<Vec<u8>> {
    let mut value: Vec<u8> = Vec::with_capacity(msg.encoded_len());
    msg.encode(&mut value).map_err(|e| {
        BallistaError::Internal(format!(
            "Could not serialize {}: {}",
            type_name::<T>(),
            e
        ))
    })?;
    Ok(value)
}

#[derive(Clone)]
pub(super) struct SchedulerState<T: 'static + AsLogicalPlan, U: 'static + AsExecutionPlan>
{
    pub executor_manager: ExecutorManager,
    pub task_manager: TaskManager<T, U>,
    pub session_manager: SessionManager,
    pub codec: BallistaCodec<T, U>,
    pub config: SchedulerConfig,
}

impl<T: 'static + AsLogicalPlan, U: 'static + AsExecutionPlan> SchedulerState<T, U> {
    #[cfg(test)]
    pub fn new_with_default_scheduler_name(
<<<<<<< HEAD
        cluster: BallistaCluster,
        codec: BallistaCodec<T, U>,
    ) -> Self {
        SchedulerState::new(
            cluster,
=======
        config_client: Arc<dyn StateBackendClient>,
        cluster_state: Arc<dyn ClusterState>,
        session_builder: SessionBuilder,
        codec: BallistaCodec<T, U>,
    ) -> Self {
        SchedulerState::new(
            config_client,
            cluster_state,
            session_builder,
>>>>>>> 8f8154f4
            codec,
            "localhost:50050".to_owned(),
            SchedulerConfig::default(),
        )
    }

    pub fn new(
<<<<<<< HEAD
        cluster: BallistaCluster,
=======
        config_client: Arc<dyn StateBackendClient>,
        cluster_state: Arc<dyn ClusterState>,
        session_builder: SessionBuilder,
>>>>>>> 8f8154f4
        codec: BallistaCodec<T, U>,
        scheduler_name: String,
        config: SchedulerConfig,
    ) -> Self {
        Self {
            executor_manager: ExecutorManager::new(
<<<<<<< HEAD
                cluster.cluster_state(),
=======
                cluster_state,
>>>>>>> 8f8154f4
                config.executor_slots_policy,
            ),
            task_manager: TaskManager::new(
                cluster.job_state(),
                codec.clone(),
                scheduler_name,
            ),
            session_manager: SessionManager::new(cluster.job_state()),
            codec,
            config,
        }
    }

    #[allow(dead_code)]
<<<<<<< HEAD
    pub(crate) fn new_with_task_launcher(
        cluster: BallistaCluster,
=======
    pub(crate) fn with_task_launcher(
        config_client: Arc<dyn StateBackendClient>,
        cluster_state: Arc<dyn ClusterState>,
        session_builder: SessionBuilder,
>>>>>>> 8f8154f4
        codec: BallistaCodec<T, U>,
        scheduler_name: String,
        config: SchedulerConfig,
        dispatcher: Arc<dyn TaskLauncher>,
    ) -> Self {
        Self {
            executor_manager: ExecutorManager::new(
<<<<<<< HEAD
                cluster.cluster_state(),
=======
                cluster_state,
>>>>>>> 8f8154f4
                config.executor_slots_policy,
            ),
            task_manager: TaskManager::with_launcher(
                cluster.job_state(),
                codec.clone(),
                scheduler_name,
                dispatcher,
            ),
            session_manager: SessionManager::new(cluster.job_state()),
            codec,
            config,
        }
    }

    pub async fn init(&self) -> Result<()> {
        self.executor_manager.init().await
    }

    pub(crate) async fn update_task_statuses(
        &self,
        executor_id: &str,
        tasks_status: Vec<TaskStatus>,
    ) -> Result<(Vec<QueryStageSchedulerEvent>, Vec<ExecutorReservation>)> {
        let executor = self
            .executor_manager
            .get_executor_metadata(executor_id)
            .await?;

        let total_num_tasks = tasks_status.len();
        let reservations = (0..total_num_tasks)
            .into_iter()
            .map(|_| ExecutorReservation::new_free(executor_id.to_owned()))
            .collect();

        let events = self
            .task_manager
            .update_task_statuses(&executor, tasks_status)
            .await?;

        Ok((events, reservations))
    }

    /// Process reservations which are offered. The basic process is
    /// 1. Attempt to fill the offered reservations with available tasks
    /// 2. For any reservation that filled, launch the assigned task on the executor.
    /// 3. For any reservations that could not be filled, cancel the reservation (i.e. return the
    ///    task slot back to the pool of available task slots).
    ///
    /// NOTE Error handling in this method is very important. No matter what we need to ensure
    /// that unfilled reservations are cancelled or else they could become permanently "invisible"
    /// to the scheduler.
    pub(crate) async fn offer_reservation(
        &self,
        reservations: Vec<ExecutorReservation>,
    ) -> Result<(Vec<ExecutorReservation>, usize)> {
        let (free_list, pending_tasks) = match self
            .task_manager
            .fill_reservations(&reservations)
            .await
        {
            Ok((assignments, mut unassigned_reservations, pending_tasks)) => {
                // Put tasks to the same executor together
                // And put tasks belonging to the same stage together for creating MultiTaskDefinition
                let mut executor_stage_assignments: HashMap<
                    String,
                    HashMap<(String, usize), Vec<TaskDescription>>,
                > = HashMap::new();
                for (executor_id, task) in assignments.into_iter() {
                    let stage_key =
                        (task.partition.job_id.clone(), task.partition.stage_id);
                    if let Some(tasks) = executor_stage_assignments.get_mut(&executor_id)
                    {
                        if let Some(executor_stage_tasks) = tasks.get_mut(&stage_key) {
                            executor_stage_tasks.push(task);
                        } else {
                            tasks.insert(stage_key, vec![task]);
                        }
                    } else {
                        let mut executor_stage_tasks: HashMap<
                            (String, usize),
                            Vec<TaskDescription>,
                        > = HashMap::new();
                        executor_stage_tasks.insert(stage_key, vec![task]);
                        executor_stage_assignments
                            .insert(executor_id, executor_stage_tasks);
                    }
                }

                let mut join_handles = vec![];
                for (executor_id, tasks) in executor_stage_assignments.into_iter() {
                    let tasks: Vec<Vec<TaskDescription>> = tasks.into_values().collect();
                    // Total number of tasks to be launched for one executor
                    let n_tasks: usize =
                        tasks.iter().map(|stage_tasks| stage_tasks.len()).sum();

                    let task_manager = self.task_manager.clone();
                    let executor_manager = self.executor_manager.clone();
                    let join_handle = tokio::spawn(async move {
                        let success = match executor_manager
                            .get_executor_metadata(&executor_id)
                            .await
                        {
                            Ok(executor) => {
                                if let Err(e) = task_manager
                                    .launch_multi_task(
                                        &executor,
                                        tasks,
                                        &executor_manager,
                                    )
                                    .await
                                {
                                    error!("Failed to launch new task: {:?}", e);
                                    false
                                } else {
                                    true
                                }
                            }
                            Err(e) => {
                                error!("Failed to launch new task, could not get executor metadata: {:?}", e);
                                false
                            }
                        };
                        if success {
                            vec![]
                        } else {
                            vec![
                                ExecutorReservation::new_free(executor_id.clone(),);
                                n_tasks
                            ]
                        }
                    });
                    join_handles.push(join_handle);
                }

                let unassigned_executor_reservations =
                    futures::future::join_all(join_handles)
                        .await
                        .into_iter()
                        .collect::<std::result::Result<
                        Vec<Vec<ExecutorReservation>>,
                        tokio::task::JoinError,
                    >>()?;
                unassigned_reservations.append(
                    &mut unassigned_executor_reservations
                        .into_iter()
                        .flatten()
                        .collect::<Vec<ExecutorReservation>>(),
                );
                (unassigned_reservations, pending_tasks)
            }
            Err(e) => {
                error!("Error filling reservations: {:?}", e);
                (reservations, 0)
            }
        };

        let mut new_reservations = vec![];
        if !free_list.is_empty() {
            // If any reserved slots remain, return them to the pool
            self.executor_manager.cancel_reservations(free_list).await?;
        } else if pending_tasks > 0 {
            // If there are pending tasks available, try and schedule them
            let pending_reservations = self
                .executor_manager
                .reserve_slots(pending_tasks as u32)
                .await?;
            new_reservations.extend(pending_reservations);
        }

        Ok((new_reservations, pending_tasks))
    }

    pub(crate) async fn submit_job(
        &self,
        job_id: &str,
        job_name: &str,
        session_ctx: Arc<SessionContext>,
        plan: &LogicalPlan,
        queued_at: u64,
    ) -> Result<()> {
        let start = Instant::now();

        if log::max_level() >= log::Level::Debug {
            // optimizing the plan here is redundant because the physical planner will do this again
            // but it is helpful to see what the optimized plan will be
            let optimized_plan = session_ctx.state().optimize(plan)?;
            debug!("Optimized plan: {}", optimized_plan.display_indent());
        }

        struct VerifyPathsExist {}
        impl PlanVisitor for VerifyPathsExist {
            type Error = BallistaError;

            fn pre_visit(
                &mut self,
                plan: &LogicalPlan,
            ) -> std::result::Result<bool, Self::Error> {
                if let LogicalPlan::TableScan(scan) = plan {
                    let provider = source_as_provider(&scan.source)?;
                    if let Some(table) = provider.as_any().downcast_ref::<ListingTable>()
                    {
                        let local_paths: Vec<&ListingTableUrl> = table
                            .table_paths()
                            .iter()
                            .filter(|url| url.as_str().starts_with("file:///"))
                            .collect();
                        if !local_paths.is_empty() {
                            // These are local files rather than remote object stores, so we
                            // need to check that they are accessible on the scheduler (the client
                            // may not be on the same host, or the data path may not be correctly
                            // mounted in the container). There could be thousands of files so we
                            // just check the first one.
                            let url = &local_paths[0].as_str();
                            // the unwraps are safe here because we checked that the url starts with file:///
                            // we need to check both versions here to support Linux & Windows
                            ListingTableUrl::parse(url.strip_prefix("file://").unwrap())
                                .or_else(|_| {
                                    ListingTableUrl::parse(
                                        url.strip_prefix("file:///").unwrap(),
                                    )
                                })
                                .map_err(|e| {
                                    BallistaError::General(format!(
                                    "logical plan refers to path on local file system \
                                    that is not accessible in the scheduler: {url}: {e:?}"
                                ))
                                })?;
                        }
                    }
                }
                Ok(true)
            }
        }

        let mut verify_paths_exist = VerifyPathsExist {};
        plan.accept(&mut verify_paths_exist)?;

        let plan = session_ctx.state().create_physical_plan(plan).await?;
        debug!(
            "Physical plan: {}",
            DisplayableExecutionPlan::new(plan.as_ref()).indent()
        );

        self.task_manager
            .submit_job(job_id, job_name, &session_ctx.session_id(), plan, queued_at)
            .await?;

        let elapsed = start.elapsed();

        info!("Planned job {} in {:?}", job_id, elapsed);

        Ok(())
    }

    /// Spawn a delayed future to clean up job data on both Scheduler and Executors
    pub(crate) fn clean_up_successful_job(&self, job_id: String) {
        self.executor_manager.clean_up_job_data_delayed(
            job_id.clone(),
            self.config.finished_job_data_clean_up_interval_seconds,
        );
        self.task_manager.clean_up_job_delayed(
            job_id,
            self.config.finished_job_state_clean_up_interval_seconds,
        );
    }

    /// Spawn a delayed future to clean up job data on both Scheduler and Executors
    pub(crate) fn clean_up_failed_job(&self, job_id: String) {
        self.executor_manager.clean_up_job_data(job_id.clone());
        self.task_manager.clean_up_job_delayed(
            job_id,
            self.config.finished_job_state_clean_up_interval_seconds,
        );
    }
}

#[cfg(test)]
mod test {

    use crate::state::SchedulerState;
    use ballista_core::config::{BallistaConfig, BALLISTA_DEFAULT_SHUFFLE_PARTITIONS};
    use ballista_core::error::Result;
    use ballista_core::serde::protobuf::{
        task_status, ShuffleWritePartition, SuccessfulTask, TaskStatus,
    };
    use ballista_core::serde::scheduler::{
        ExecutorData, ExecutorMetadata, ExecutorSpecification,
    };
    use ballista_core::serde::BallistaCodec;

    use crate::config::SchedulerConfig;
<<<<<<< HEAD

    use crate::scheduler_server::timestamp_millis;
    use crate::test_utils::{test_cluster_context, BlackholeTaskLauncher};
=======
    use crate::state::backend::cluster::DefaultClusterState;
    use crate::test_utils::BlackholeTaskLauncher;
>>>>>>> 8f8154f4
    use datafusion::arrow::datatypes::{DataType, Field, Schema};
    use datafusion::logical_expr::{col, sum};
    use datafusion::physical_plan::ExecutionPlan;
    use datafusion::prelude::SessionContext;
    use datafusion::test_util::scan_empty;
    use datafusion_proto::protobuf::LogicalPlanNode;
    use datafusion_proto::protobuf::PhysicalPlanNode;
    use std::sync::Arc;

    const TEST_SCHEDULER_NAME: &str = "localhost:50050";

    // We should free any reservations which are not assigned
    #[tokio::test]
    async fn test_offer_free_reservations() -> Result<()> {
<<<<<<< HEAD
        let state: Arc<SchedulerState<LogicalPlanNode, PhysicalPlanNode>> =
            Arc::new(SchedulerState::new_with_default_scheduler_name(
                test_cluster_context(),
=======
        let state_storage = Arc::new(SledClient::try_new_temporary()?);
        let cluster_state = Arc::new(DefaultClusterState::new(state_storage.clone()));
        let state: Arc<SchedulerState<LogicalPlanNode, PhysicalPlanNode>> =
            Arc::new(SchedulerState::new_with_default_scheduler_name(
                state_storage,
                cluster_state,
                default_session_builder,
>>>>>>> 8f8154f4
                BallistaCodec::default(),
            ));

        let executors = test_executors(1, 4);

        let (executor_metadata, executor_data) = executors[0].clone();

        let reservations = state
            .executor_manager
            .register_executor(executor_metadata, executor_data, true)
            .await?;

        let (result, assigned) = state.offer_reservation(reservations).await?;

        assert_eq!(assigned, 0);
        assert!(result.is_empty());

        // All reservations should have been cancelled so we should be able to reserve them now
        let reservations = state.executor_manager.reserve_slots(4).await?;

        assert_eq!(reservations.len(), 4);

        Ok(())
    }

    // We should fill unbound reservations to any available task
    #[tokio::test]
    async fn test_offer_fill_reservations() -> Result<()> {
        let config = BallistaConfig::builder()
            .set(BALLISTA_DEFAULT_SHUFFLE_PARTITIONS, "4")
            .build()?;
<<<<<<< HEAD

        let state: Arc<SchedulerState<LogicalPlanNode, PhysicalPlanNode>> =
            Arc::new(SchedulerState::new_with_task_launcher(
                test_cluster_context(),
=======
        let state_storage = Arc::new(SledClient::try_new_temporary()?);
        let cluster_state = Arc::new(DefaultClusterState::new(state_storage.clone()));
        let state: Arc<SchedulerState<LogicalPlanNode, PhysicalPlanNode>> =
            Arc::new(SchedulerState::with_task_launcher(
                state_storage,
                cluster_state,
                default_session_builder,
>>>>>>> 8f8154f4
                BallistaCodec::default(),
                TEST_SCHEDULER_NAME.into(),
                SchedulerConfig::default(),
                Arc::new(BlackholeTaskLauncher::default()),
            ));

        let session_ctx = state.session_manager.create_session(&config).await?;

        let plan = test_graph(session_ctx.clone()).await;

        // Create 4 jobs so we have four pending tasks
        state
            .task_manager
            .queue_job("job-1", "", timestamp_millis())
            .await?;
        state
            .task_manager
            .submit_job(
                "job-1",
                "",
                session_ctx.session_id().as_str(),
                plan.clone(),
                0,
            )
            .await?;
        state
            .task_manager
            .queue_job("job-2", "", timestamp_millis())
            .await?;
        state
            .task_manager
            .submit_job(
                "job-2",
                "",
                session_ctx.session_id().as_str(),
                plan.clone(),
                0,
            )
            .await?;
        state
            .task_manager
            .queue_job("job-3", "", timestamp_millis())
            .await?;
        state
            .task_manager
            .submit_job(
                "job-3",
                "",
                session_ctx.session_id().as_str(),
                plan.clone(),
                0,
            )
            .await?;
        state
            .task_manager
            .queue_job("job-4", "", timestamp_millis())
            .await?;
        state
            .task_manager
            .submit_job(
                "job-4",
                "",
                session_ctx.session_id().as_str(),
                plan.clone(),
                0,
            )
            .await?;

        let executors = test_executors(1, 4);

        let (executor_metadata, executor_data) = executors[0].clone();

        let reservations = state
            .executor_manager
            .register_executor(executor_metadata, executor_data, true)
            .await?;

        let (result, pending) = state.offer_reservation(reservations).await?;

        assert_eq!(pending, 0);
        assert!(result.is_empty());

        // All task slots should be assigned so we should not be able to reserve more tasks
        let reservations = state.executor_manager.reserve_slots(4).await?;

        assert_eq!(reservations.len(), 0);

        Ok(())
    }

    // We should generate a new event for tasks that are still pending
    #[tokio::test]
    async fn test_offer_resubmit_pending() -> Result<()> {
        let config = BallistaConfig::builder()
            .set(BALLISTA_DEFAULT_SHUFFLE_PARTITIONS, "4")
            .build()?;
<<<<<<< HEAD

        let state: Arc<SchedulerState<LogicalPlanNode, PhysicalPlanNode>> =
            Arc::new(SchedulerState::new_with_task_launcher(
                test_cluster_context(),
=======
        let state_storage = Arc::new(SledClient::try_new_temporary()?);
        let cluster_state = Arc::new(DefaultClusterState::new(state_storage.clone()));
        let state: Arc<SchedulerState<LogicalPlanNode, PhysicalPlanNode>> =
            Arc::new(SchedulerState::with_task_launcher(
                state_storage,
                cluster_state,
                default_session_builder,
>>>>>>> 8f8154f4
                BallistaCodec::default(),
                TEST_SCHEDULER_NAME.into(),
                SchedulerConfig::default(),
                Arc::new(BlackholeTaskLauncher::default()),
            ));

        let session_ctx = state.session_manager.create_session(&config).await?;

        let plan = test_graph(session_ctx.clone()).await;

        // Create a job
        state
            .task_manager
            .queue_job("job-1", "", timestamp_millis())
            .await?;
        state
            .task_manager
            .submit_job(
                "job-1",
                "",
                session_ctx.session_id().as_str(),
                plan.clone(),
                0,
            )
            .await?;

        let executors = test_executors(1, 4);

        let (executor_metadata, executor_data) = executors[0].clone();

        // Complete the first stage. So we should now have 4 pending tasks for this job stage 2
        {
            let plan_graph = state
                .task_manager
                .get_active_execution_graph("job-1")
                .unwrap();
            let task_def = plan_graph
                .write()
                .await
                .pop_next_task(&executor_data.executor_id)?
                .unwrap();
            let mut partitions: Vec<ShuffleWritePartition> = vec![];
            for partition_id in 0..4 {
                partitions.push(ShuffleWritePartition {
                    partition_id: partition_id as u64,
                    path: "some/path".to_string(),
                    num_batches: 1,
                    num_rows: 1,
                    num_bytes: 1,
                })
            }
            state
                .task_manager
                .update_task_statuses(
                    &executor_metadata,
                    vec![TaskStatus {
                        task_id: task_def.task_id as u32,
                        job_id: "job-1".to_string(),
                        stage_id: task_def.partition.stage_id as u32,
                        stage_attempt_num: task_def.stage_attempt_num as u32,
                        partition_id: task_def.partition.partition_id as u32,
                        launch_time: 0,
                        start_exec_time: 0,
                        end_exec_time: 0,
                        metrics: vec![],
                        status: Some(task_status::Status::Successful(SuccessfulTask {
                            executor_id: executor_data.executor_id.clone(),
                            partitions,
                        })),
                    }],
                )
                .await?;
        }

        state
            .executor_manager
            .register_executor(executor_metadata, executor_data, false)
            .await?;

        let reservations = state.executor_manager.reserve_slots(1).await?;

        assert_eq!(reservations.len(), 1);

        // Offer the reservation. It should be filled with one of the 4 pending tasks. The other 3 should
        // be reserved for the other 3 tasks, emitting another offer event
        let (reservations, pending) = state.offer_reservation(reservations).await?;

        assert_eq!(pending, 3);
        assert_eq!(reservations.len(), 3);

        // Remaining 3 task slots should be reserved for pending tasks
        let reservations = state.executor_manager.reserve_slots(4).await?;

        assert_eq!(reservations.len(), 0);

        Ok(())
    }

    fn test_executors(
        total_executors: usize,
        slots_per_executor: u32,
    ) -> Vec<(ExecutorMetadata, ExecutorData)> {
        let mut result: Vec<(ExecutorMetadata, ExecutorData)> = vec![];

        for i in 0..total_executors {
            result.push((
                ExecutorMetadata {
                    id: format!("executor-{i}"),
                    host: format!("host-{i}"),
                    port: 8080,
                    grpc_port: 9090,
                    specification: ExecutorSpecification {
                        task_slots: slots_per_executor,
                    },
                },
                ExecutorData {
                    executor_id: format!("executor-{i}"),
                    total_task_slots: slots_per_executor,
                    available_task_slots: slots_per_executor,
                },
            ));
        }

        result
    }

    async fn test_graph(ctx: Arc<SessionContext>) -> Arc<dyn ExecutionPlan> {
        let schema = Schema::new(vec![
            Field::new("id", DataType::Utf8, false),
            Field::new("gmv", DataType::UInt64, false),
        ]);

        let plan = scan_empty(None, &schema, Some(vec![0, 1]))
            .unwrap()
            .aggregate(vec![col("id")], vec![sum(col("gmv"))])
            .unwrap()
            .build()
            .unwrap();

        ctx.state().create_physical_plan(&plan).await.unwrap()
    }
}<|MERGE_RESOLUTION|>--- conflicted
+++ resolved
@@ -32,7 +32,6 @@
 use crate::cluster::BallistaCluster;
 use crate::config::SchedulerConfig;
 use crate::state::execution_graph::TaskDescription;
-use backend::cluster::ClusterState;
 use ballista_core::error::{BallistaError, Result};
 use ballista_core::serde::protobuf::TaskStatus;
 use ballista_core::serde::BallistaCodec;
@@ -98,23 +97,11 @@
 impl<T: 'static + AsLogicalPlan, U: 'static + AsExecutionPlan> SchedulerState<T, U> {
     #[cfg(test)]
     pub fn new_with_default_scheduler_name(
-<<<<<<< HEAD
         cluster: BallistaCluster,
         codec: BallistaCodec<T, U>,
     ) -> Self {
         SchedulerState::new(
             cluster,
-=======
-        config_client: Arc<dyn StateBackendClient>,
-        cluster_state: Arc<dyn ClusterState>,
-        session_builder: SessionBuilder,
-        codec: BallistaCodec<T, U>,
-    ) -> Self {
-        SchedulerState::new(
-            config_client,
-            cluster_state,
-            session_builder,
->>>>>>> 8f8154f4
             codec,
             "localhost:50050".to_owned(),
             SchedulerConfig::default(),
@@ -122,24 +109,14 @@
     }
 
     pub fn new(
-<<<<<<< HEAD
         cluster: BallistaCluster,
-=======
-        config_client: Arc<dyn StateBackendClient>,
-        cluster_state: Arc<dyn ClusterState>,
-        session_builder: SessionBuilder,
->>>>>>> 8f8154f4
         codec: BallistaCodec<T, U>,
         scheduler_name: String,
         config: SchedulerConfig,
     ) -> Self {
         Self {
             executor_manager: ExecutorManager::new(
-<<<<<<< HEAD
                 cluster.cluster_state(),
-=======
-                cluster_state,
->>>>>>> 8f8154f4
                 config.executor_slots_policy,
             ),
             task_manager: TaskManager::new(
@@ -154,15 +131,8 @@
     }
 
     #[allow(dead_code)]
-<<<<<<< HEAD
     pub(crate) fn new_with_task_launcher(
         cluster: BallistaCluster,
-=======
-    pub(crate) fn with_task_launcher(
-        config_client: Arc<dyn StateBackendClient>,
-        cluster_state: Arc<dyn ClusterState>,
-        session_builder: SessionBuilder,
->>>>>>> 8f8154f4
         codec: BallistaCodec<T, U>,
         scheduler_name: String,
         config: SchedulerConfig,
@@ -170,11 +140,7 @@
     ) -> Self {
         Self {
             executor_manager: ExecutorManager::new(
-<<<<<<< HEAD
                 cluster.cluster_state(),
-=======
-                cluster_state,
->>>>>>> 8f8154f4
                 config.executor_slots_policy,
             ),
             task_manager: TaskManager::with_launcher(
@@ -466,14 +432,9 @@
     use ballista_core::serde::BallistaCodec;
 
     use crate::config::SchedulerConfig;
-<<<<<<< HEAD
 
     use crate::scheduler_server::timestamp_millis;
     use crate::test_utils::{test_cluster_context, BlackholeTaskLauncher};
-=======
-    use crate::state::backend::cluster::DefaultClusterState;
-    use crate::test_utils::BlackholeTaskLauncher;
->>>>>>> 8f8154f4
     use datafusion::arrow::datatypes::{DataType, Field, Schema};
     use datafusion::logical_expr::{col, sum};
     use datafusion::physical_plan::ExecutionPlan;
@@ -488,19 +449,9 @@
     // We should free any reservations which are not assigned
     #[tokio::test]
     async fn test_offer_free_reservations() -> Result<()> {
-<<<<<<< HEAD
         let state: Arc<SchedulerState<LogicalPlanNode, PhysicalPlanNode>> =
             Arc::new(SchedulerState::new_with_default_scheduler_name(
                 test_cluster_context(),
-=======
-        let state_storage = Arc::new(SledClient::try_new_temporary()?);
-        let cluster_state = Arc::new(DefaultClusterState::new(state_storage.clone()));
-        let state: Arc<SchedulerState<LogicalPlanNode, PhysicalPlanNode>> =
-            Arc::new(SchedulerState::new_with_default_scheduler_name(
-                state_storage,
-                cluster_state,
-                default_session_builder,
->>>>>>> 8f8154f4
                 BallistaCodec::default(),
             ));
 
@@ -532,20 +483,10 @@
         let config = BallistaConfig::builder()
             .set(BALLISTA_DEFAULT_SHUFFLE_PARTITIONS, "4")
             .build()?;
-<<<<<<< HEAD
 
         let state: Arc<SchedulerState<LogicalPlanNode, PhysicalPlanNode>> =
             Arc::new(SchedulerState::new_with_task_launcher(
                 test_cluster_context(),
-=======
-        let state_storage = Arc::new(SledClient::try_new_temporary()?);
-        let cluster_state = Arc::new(DefaultClusterState::new(state_storage.clone()));
-        let state: Arc<SchedulerState<LogicalPlanNode, PhysicalPlanNode>> =
-            Arc::new(SchedulerState::with_task_launcher(
-                state_storage,
-                cluster_state,
-                default_session_builder,
->>>>>>> 8f8154f4
                 BallistaCodec::default(),
                 TEST_SCHEDULER_NAME.into(),
                 SchedulerConfig::default(),
@@ -642,20 +583,10 @@
         let config = BallistaConfig::builder()
             .set(BALLISTA_DEFAULT_SHUFFLE_PARTITIONS, "4")
             .build()?;
-<<<<<<< HEAD
 
         let state: Arc<SchedulerState<LogicalPlanNode, PhysicalPlanNode>> =
             Arc::new(SchedulerState::new_with_task_launcher(
                 test_cluster_context(),
-=======
-        let state_storage = Arc::new(SledClient::try_new_temporary()?);
-        let cluster_state = Arc::new(DefaultClusterState::new(state_storage.clone()));
-        let state: Arc<SchedulerState<LogicalPlanNode, PhysicalPlanNode>> =
-            Arc::new(SchedulerState::with_task_launcher(
-                state_storage,
-                cluster_state,
-                default_session_builder,
->>>>>>> 8f8154f4
                 BallistaCodec::default(),
                 TEST_SCHEDULER_NAME.into(),
                 SchedulerConfig::default(),
