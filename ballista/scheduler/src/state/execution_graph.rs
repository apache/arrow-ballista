--- conflicted
+++ resolved
@@ -1610,17 +1610,6 @@
 #[cfg(test)]
 mod test {
     use std::collections::HashSet;
-<<<<<<< HEAD
-=======
-    use std::sync::Arc;
-
-    use datafusion::arrow::datatypes::{DataType, Field, Schema};
-    use datafusion::logical_expr::expr::Sort;
-    use datafusion::logical_expr::{col, count, sum, Expr, JoinType};
-    use datafusion::physical_plan::display::DisplayableExecutionPlan;
-    use datafusion::prelude::{SessionConfig, SessionContext};
-    use datafusion::test_util::scan_empty;
->>>>>>> 8f8154f4
 
     use crate::scheduler_server::event::QueryStageSchedulerEvent;
     use ballista_core::error::Result;
@@ -2778,292 +2767,4 @@
 
         Ok(())
     }
-<<<<<<< HEAD
-=======
-
-    async fn test_aggregation_plan(partition: usize) -> ExecutionGraph {
-        let config = SessionConfig::new().with_target_partitions(partition);
-        let ctx = Arc::new(SessionContext::with_config(config));
-        let session_state = ctx.state();
-
-        let schema = Schema::new(vec![
-            Field::new("id", DataType::Utf8, false),
-            Field::new("gmv", DataType::UInt64, false),
-        ]);
-
-        let logical_plan = scan_empty(None, &schema, Some(vec![0, 1]))
-            .unwrap()
-            .aggregate(vec![col("id")], vec![sum(col("gmv"))])
-            .unwrap()
-            .build()
-            .unwrap();
-
-        let optimized_plan = session_state.optimize(&logical_plan).unwrap();
-
-        let plan = session_state
-            .create_physical_plan(&optimized_plan)
-            .await
-            .unwrap();
-
-        println!("{}", DisplayableExecutionPlan::new(plan.as_ref()).indent());
-
-        ExecutionGraph::new("localhost:50050", "job", "", "session", plan, 0).unwrap()
-    }
-
-    async fn test_two_aggregations_plan(partition: usize) -> ExecutionGraph {
-        let config = SessionConfig::new().with_target_partitions(partition);
-        let ctx = Arc::new(SessionContext::with_config(config));
-        let session_state = ctx.state();
-
-        let schema = Schema::new(vec![
-            Field::new("id", DataType::Utf8, false),
-            Field::new("name", DataType::Utf8, false),
-            Field::new("gmv", DataType::UInt64, false),
-        ]);
-
-        let logical_plan = scan_empty(None, &schema, Some(vec![0, 1, 2]))
-            .unwrap()
-            .aggregate(vec![col("id"), col("name")], vec![sum(col("gmv"))])
-            .unwrap()
-            .aggregate(vec![col("id")], vec![count(col("id"))])
-            .unwrap()
-            .build()
-            .unwrap();
-
-        let optimized_plan = session_state.optimize(&logical_plan).unwrap();
-
-        let plan = session_state
-            .create_physical_plan(&optimized_plan)
-            .await
-            .unwrap();
-
-        println!("{}", DisplayableExecutionPlan::new(plan.as_ref()).indent());
-
-        ExecutionGraph::new("localhost:50050", "job", "", "session", plan, 0).unwrap()
-    }
-
-    async fn test_coalesce_plan(partition: usize) -> ExecutionGraph {
-        let config = SessionConfig::new().with_target_partitions(partition);
-        let ctx = Arc::new(SessionContext::with_config(config));
-        let session_state = ctx.state();
-
-        let schema = Schema::new(vec![
-            Field::new("id", DataType::Utf8, false),
-            Field::new("gmv", DataType::UInt64, false),
-        ]);
-
-        let logical_plan = scan_empty(None, &schema, Some(vec![0, 1]))
-            .unwrap()
-            .limit(0, Some(1))
-            .unwrap()
-            .build()
-            .unwrap();
-
-        let optimized_plan = session_state.optimize(&logical_plan).unwrap();
-
-        let plan = session_state
-            .create_physical_plan(&optimized_plan)
-            .await
-            .unwrap();
-
-        ExecutionGraph::new("localhost:50050", "job", "", "session", plan, 0).unwrap()
-    }
-
-    async fn test_join_plan(partition: usize) -> ExecutionGraph {
-        let mut config = SessionConfig::new().with_target_partitions(partition);
-        config
-            .config_options_mut()
-            .optimizer
-            .enable_round_robin_repartition = false;
-        let ctx = Arc::new(SessionContext::with_config(config));
-        let session_state = ctx.state();
-
-        let schema = Schema::new(vec![
-            Field::new("id", DataType::Utf8, false),
-            Field::new("gmv", DataType::UInt64, false),
-        ]);
-
-        let left_plan = scan_empty(Some("left"), &schema, None).unwrap();
-
-        let right_plan = scan_empty(Some("right"), &schema, None)
-            .unwrap()
-            .build()
-            .unwrap();
-
-        let sort_expr = Expr::Sort(Sort::new(Box::new(col("id")), false, false));
-
-        let logical_plan = left_plan
-            .join(right_plan, JoinType::Inner, (vec!["id"], vec!["id"]), None)
-            .unwrap()
-            .aggregate(vec![col("id")], vec![sum(col("gmv"))])
-            .unwrap()
-            .sort(vec![sort_expr])
-            .unwrap()
-            .build()
-            .unwrap();
-
-        let optimized_plan = session_state.optimize(&logical_plan).unwrap();
-
-        let plan = session_state
-            .create_physical_plan(&optimized_plan)
-            .await
-            .unwrap();
-
-        println!("{}", DisplayableExecutionPlan::new(plan.as_ref()).indent());
-
-        let graph = ExecutionGraph::new("localhost:50050", "job", "", "session", plan, 0)
-            .unwrap();
-
-        println!("{graph:?}");
-
-        graph
-    }
-
-    async fn test_union_all_plan(partition: usize) -> ExecutionGraph {
-        let config = SessionConfig::new().with_target_partitions(partition);
-        let ctx = Arc::new(SessionContext::with_config(config));
-        let session_state = ctx.state();
-
-        let logical_plan = ctx
-            .sql("SELECT 1 as NUMBER union all SELECT 1 as NUMBER;")
-            .await
-            .unwrap()
-            .into_optimized_plan()
-            .unwrap();
-
-        let optimized_plan = session_state.optimize(&logical_plan).unwrap();
-
-        let plan = session_state
-            .create_physical_plan(&optimized_plan)
-            .await
-            .unwrap();
-
-        println!("{}", DisplayableExecutionPlan::new(plan.as_ref()).indent());
-
-        let graph = ExecutionGraph::new("localhost:50050", "job", "", "session", plan, 0)
-            .unwrap();
-
-        println!("{graph:?}");
-
-        graph
-    }
-
-    async fn test_union_plan(partition: usize) -> ExecutionGraph {
-        let config = SessionConfig::new().with_target_partitions(partition);
-        let ctx = Arc::new(SessionContext::with_config(config));
-        let session_state = ctx.state();
-
-        let logical_plan = ctx
-            .sql("SELECT 1 as NUMBER union SELECT 1 as NUMBER;")
-            .await
-            .unwrap()
-            .into_optimized_plan()
-            .unwrap();
-
-        let optimized_plan = session_state.optimize(&logical_plan).unwrap();
-
-        let plan = session_state
-            .create_physical_plan(&optimized_plan)
-            .await
-            .unwrap();
-
-        println!("{}", DisplayableExecutionPlan::new(plan.as_ref()).indent());
-
-        let graph = ExecutionGraph::new("localhost:50050", "job", "", "session", plan, 0)
-            .unwrap();
-
-        println!("{graph:?}");
-
-        graph
-    }
-
-    fn mock_executor(executor_id: String) -> ExecutorMetadata {
-        ExecutorMetadata {
-            id: executor_id,
-            host: "localhost2".to_string(),
-            port: 8080,
-            grpc_port: 9090,
-            specification: ExecutorSpecification { task_slots: 1 },
-        }
-    }
-
-    fn mock_completed_task(task: TaskDescription, executor_id: &str) -> TaskStatus {
-        let mut partitions: Vec<protobuf::ShuffleWritePartition> = vec![];
-
-        let num_partitions = task
-            .output_partitioning
-            .map(|p| p.partition_count())
-            .unwrap_or(1);
-
-        for partition_id in 0..num_partitions {
-            partitions.push(protobuf::ShuffleWritePartition {
-                partition_id: partition_id as u64,
-                path: format!(
-                    "/{}/{}/{}",
-                    task.partition.job_id,
-                    task.partition.stage_id,
-                    task.partition.partition_id
-                ),
-                num_batches: 1,
-                num_rows: 1,
-                num_bytes: 1,
-            })
-        }
-
-        // Complete the task
-        protobuf::TaskStatus {
-            task_id: task.task_id as u32,
-            job_id: task.partition.job_id.clone(),
-            stage_id: task.partition.stage_id as u32,
-            stage_attempt_num: task.stage_attempt_num as u32,
-            partition_id: task.partition.partition_id as u32,
-            launch_time: 0,
-            start_exec_time: 0,
-            end_exec_time: 0,
-            metrics: vec![],
-            status: Some(task_status::Status::Successful(protobuf::SuccessfulTask {
-                executor_id: executor_id.to_owned(),
-                partitions,
-            })),
-        }
-    }
-
-    fn mock_failed_task(task: TaskDescription, failed_task: FailedTask) -> TaskStatus {
-        let mut partitions: Vec<protobuf::ShuffleWritePartition> = vec![];
-
-        let num_partitions = task
-            .output_partitioning
-            .map(|p| p.partition_count())
-            .unwrap_or(1);
-
-        for partition_id in 0..num_partitions {
-            partitions.push(protobuf::ShuffleWritePartition {
-                partition_id: partition_id as u64,
-                path: format!(
-                    "/{}/{}/{}",
-                    task.partition.job_id,
-                    task.partition.stage_id,
-                    task.partition.partition_id
-                ),
-                num_batches: 1,
-                num_rows: 1,
-                num_bytes: 1,
-            })
-        }
-
-        // Fail the task
-        protobuf::TaskStatus {
-            task_id: task.task_id as u32,
-            job_id: task.partition.job_id.clone(),
-            stage_id: task.partition.stage_id as u32,
-            stage_attempt_num: task.stage_attempt_num as u32,
-            partition_id: task.partition.partition_id as u32,
-            launch_time: 0,
-            start_exec_time: 0,
-            end_exec_time: 0,
-            metrics: vec![],
-            status: Some(task_status::Status::Failed(failed_task)),
-        }
-    }
->>>>>>> 8f8154f4
 }