--- conflicted
+++ resolved
@@ -21,7 +21,6 @@
 #[cfg(feature = "flight-sql")]
 use arrow_flight::flight_service_server::FlightServiceServer;
 use ballista_scheduler::scheduler_server::externalscaler::external_scaler_server::ExternalScalerServer;
-use ballista_scheduler::state::backend::memory::MemoryBackendClient;
 use futures::future::{self, Either, TryFutureExt};
 use hyper::{server::conn::AddrStream, service::make_service_fn, Server};
 use std::convert::Infallible;
@@ -38,7 +37,7 @@
 #[cfg(feature = "etcd")]
 use ballista_scheduler::state::backend::etcd::EtcdClient;
 #[cfg(feature = "sled")]
-use ballista_scheduler::state::backend::sled::SledClient;
+use ballista_scheduler::state::backend::standalone::StandaloneClient;
 use datafusion_proto::protobuf::LogicalPlanNode;
 
 use ballista_scheduler::scheduler_server::SchedulerServer;
@@ -267,47 +266,6 @@
     let addr = format!("{}:{}", bind_host, port);
     let addr = addr.parse()?;
 
-<<<<<<< HEAD
-    let config_backend: Arc<dyn StateBackendClient> = match opt.config_backend {
-        #[cfg(feature = "etcd")]
-        StateBackend::Etcd => {
-            let etcd = etcd_client::Client::connect(&[opt.etcd_urls], None)
-                .await
-                .context("Could not connect to etcd")?;
-            Arc::new(EtcdClient::new(namespace.clone(), etcd))
-        }
-        #[cfg(not(feature = "etcd"))]
-        StateBackend::Etcd => {
-            unimplemented!(
-                "build the scheduler with the `etcd` feature to use the etcd config backend"
-            )
-        }
-        #[cfg(feature = "sled")]
-        StateBackend::Sled => {
-            if opt.sled_dir.is_empty() {
-                Arc::new(
-                    SledClient::try_new_temporary()
-                        .context("Could not create sled config backend")?,
-                )
-            } else {
-                println!("{}", opt.sled_dir);
-                Arc::new(
-                    SledClient::try_new(opt.sled_dir)
-                        .context("Could not create sled config backend")?,
-                )
-            }
-        }
-        #[cfg(not(feature = "sled"))]
-        StateBackend::Sled => {
-            unimplemented!(
-                "build the scheduler with the `sled` feature to use the sled config backend"
-            )
-        }
-        StateBackend::Memory => Arc::new(MemoryBackendClient::new()),
-    };
-
-=======
->>>>>>> 91119e47
     let config = SchedulerConfig {
         scheduling_policy: opt.scheduler_policy,
         event_loop_buffer_size: opt.event_loop_buffer_size,
