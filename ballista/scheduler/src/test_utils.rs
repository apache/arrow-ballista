--- conflicted
+++ resolved
@@ -681,15 +681,7 @@
         .iter()
         .any(|ev| matches!(ev, MetricEvent::Submitted(_, _, _)));
 
-<<<<<<< HEAD
-    assert!(
-        found,
-        "{}",
-        format!("Expected submitted event for job {job_id}")
-    );
-=======
     assert!(found, "{}", "Expected submitted event for job {job_id}");
->>>>>>> 0b6b28f8
 }
 
 pub fn assert_no_submitted_event(job_id: &str, collector: &TestMetricsCollector) {
@@ -698,15 +690,7 @@
         .iter()
         .any(|ev| matches!(ev, MetricEvent::Submitted(_, _, _)));
 
-<<<<<<< HEAD
-    assert!(
-        !found,
-        "{}",
-        format!("Expected no submitted event for job {job_id}")
-    );
-=======
     assert!(!found, "{}", "Expected no submitted event for job {job_id}");
->>>>>>> 0b6b28f8
 }
 
 pub fn assert_completed_event(job_id: &str, collector: &TestMetricsCollector) {
@@ -715,15 +699,7 @@
         .iter()
         .any(|ev| matches!(ev, MetricEvent::Completed(_, _, _)));
 
-<<<<<<< HEAD
-    assert!(
-        found,
-        "{}",
-        format!("Expected completed event for job {job_id}")
-    );
-=======
     assert!(found, "{}", "Expected completed event for job {job_id}");
->>>>>>> 0b6b28f8
 }
 
 pub fn assert_cancelled_event(job_id: &str, collector: &TestMetricsCollector) {
@@ -732,15 +708,7 @@
         .iter()
         .any(|ev| matches!(ev, MetricEvent::Cancelled(_)));
 
-<<<<<<< HEAD
-    assert!(
-        found,
-        "{}",
-        format!("Expected cancelled event for job {job_id}")
-    );
-=======
     assert!(found, "{}", "Expected cancelled event for job {job_id}");
->>>>>>> 0b6b28f8
 }
 
 pub fn assert_failed_event(job_id: &str, collector: &TestMetricsCollector) {
@@ -749,13 +717,5 @@
         .iter()
         .any(|ev| matches!(ev, MetricEvent::Failed(_, _, _)));
 
-<<<<<<< HEAD
-    assert!(
-        found,
-        "{}",
-        format!("Expected failed event for job {job_id}")
-    );
-=======
     assert!(found, "{}", "Expected failed event for job {job_id}");
->>>>>>> 0b6b28f8
 }