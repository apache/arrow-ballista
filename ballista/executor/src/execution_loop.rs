// Licensed to the Apache Software Foundation (ASF) under one
// or more contributor license agreements.  See the NOTICE file
// distributed with this work for additional information
// regarding copyright ownership.  The ASF licenses this file
// to you under the Apache License, Version 2.0 (the
// "License"); you may not use this file except in compliance
// with the License.  You may obtain a copy of the License at
//
//   http://www.apache.org/licenses/LICENSE-2.0
//
// Unless required by applicable law or agreed to in writing,
// software distributed under the License is distributed on an
// "AS IS" BASIS, WITHOUT WARRANTIES OR CONDITIONS OF ANY
// KIND, either express or implied.  See the License for the
// specific language governing permissions and limitations
// under the License.

use datafusion::physical_plan::ExecutionPlan;

use ballista_core::serde::protobuf::{
    scheduler_grpc_client::SchedulerGrpcClient, PollWorkParams, PollWorkResult,
    TaskDefinition, TaskStatus,
};

use crate::executor::Executor;
use crate::{as_task_status, TaskExecutionTimes};
use ballista_core::error::BallistaError;
use ballista_core::serde::physical_plan::from_proto::parse_protobuf_hash_partitioning;
use ballista_core::serde::scheduler::{ExecutorSpecification, PartitionId};
use ballista_core::serde::{AsExecutionPlan, BallistaCodec};
use ballista_core::utils::collect_plan_metrics;
use datafusion::execution::context::TaskContext;
use datafusion_proto::logical_plan::AsLogicalPlan;
use futures::FutureExt;
use log::{debug, error, info, warn};
use std::any::Any;
use std::collections::HashMap;
use std::convert::TryInto;
use std::error::Error;
use std::ops::Deref;
use std::sync::atomic::{AtomicUsize, Ordering};
use std::sync::mpsc::{Receiver, Sender, TryRecvError};
use std::time::{SystemTime, UNIX_EPOCH};
use std::{sync::Arc, time::Duration};
use tonic::transport::Channel;

pub async fn poll_loop<T: 'static + AsLogicalPlan, U: 'static + AsExecutionPlan>(
    mut scheduler: SchedulerGrpcClient<Channel>,
    executor: Arc<Executor>,
    codec: BallistaCodec<T, U>,
) -> Result<(), BallistaError> {
    let executor_specification: ExecutorSpecification = executor
        .metadata
        .specification
        .as_ref()
        .unwrap()
        .clone()
        .into();
    let available_tasks_slots =
        Arc::new(AtomicUsize::new(executor_specification.task_slots as usize));
    let (task_status_sender, mut task_status_receiver) =
        std::sync::mpsc::channel::<TaskStatus>();
    info!("Starting poll work loop with scheduler");

    loop {
<<<<<<< HEAD
        // Keeps track of whether we received task in last iteration
        // to avoid going in sleep mode between polling
        let mut active_job = false;

=======
>>>>>>> f2d6dfe7
        let can_accept_task = available_tasks_slots.load(Ordering::SeqCst) > 0;

        // Don't poll for work if we can not accept any tasks
        if !can_accept_task {
            tokio::time::sleep(Duration::from_millis(1)).await;
            continue;
        }

        let task_status: Vec<TaskStatus> =
            sample_tasks_status(&mut task_status_receiver).await;

        let poll_work_result: anyhow::Result<
            tonic::Response<PollWorkResult>,
            tonic::Status,
        > = scheduler
            .poll_work(PollWorkParams {
                metadata: Some(executor.metadata.clone()),
                can_accept_task,
                task_status,
            })
            .await;

        let task_status_sender = task_status_sender.clone();

        match poll_work_result {
            Ok(result) => {
                if let Some(task) = result.into_inner().task {
                    match run_received_tasks(
                        executor.clone(),
                        available_tasks_slots.clone(),
                        task_status_sender,
                        task,
                        &codec,
                    )
                    .await
                    {
                        Ok(_) => {}
                        Err(e) => {
                            warn!("Failed to run task: {:?}", e);
                        }
                    }
                }
            }
            Err(error) => {
                warn!("Executor poll work loop failed. If this continues to happen the Scheduler might be marked as dead. Error: {}", error);
            }
        }

<<<<<<< HEAD
        if !active_job {
=======
        if available_tasks_slots.load(Ordering::SeqCst)
            == executor_specification.task_slots as usize
        {
>>>>>>> f2d6dfe7
            tokio::time::sleep(Duration::from_millis(100)).await;
        }
    }
}

/// Tries to get meaningful description from panic-error.
pub(crate) fn any_to_string(any: &Box<dyn Any + Send>) -> String {
    if let Some(s) = any.downcast_ref::<&str>() {
        (*s).to_string()
    } else if let Some(s) = any.downcast_ref::<String>() {
        s.clone()
    } else if let Some(error) = any.downcast_ref::<Box<dyn Error + Send>>() {
        error.to_string()
    } else {
        "Unknown error occurred".to_string()
    }
}

async fn run_received_tasks<T: 'static + AsLogicalPlan, U: 'static + AsExecutionPlan>(
    executor: Arc<Executor>,
    available_tasks_slots: Arc<AtomicUsize>,
    task_status_sender: Sender<TaskStatus>,
    task: TaskDefinition,
    codec: &BallistaCodec<T, U>,
) -> Result<(), BallistaError> {
    let task_id = task.task_id;
    let task_attempt_num = task.task_attempt_num;
    let job_id = task.job_id;
    let stage_id = task.stage_id;
    let stage_attempt_num = task.stage_attempt_num;
    let task_launch_time = task.launch_time;
    let partition_id = task.partition_id;
    let start_exec_time = SystemTime::now()
        .duration_since(UNIX_EPOCH)
        .unwrap()
        .as_millis() as u64;
    let task_identity = format!(
        "TID {} {}/{}.{}/{}.{}",
        task_id, job_id, stage_id, stage_attempt_num, partition_id, task_attempt_num
    );
    info!("Received task {}", task_identity);
    available_tasks_slots.fetch_sub(1, Ordering::SeqCst);

    let mut task_props = HashMap::new();
    for kv_pair in task.props {
        task_props.insert(kv_pair.key, kv_pair.value);
    }

    let mut task_scalar_functions = HashMap::new();
    let mut task_aggregate_functions = HashMap::new();
    // TODO combine the functions from Executor's functions and TaskDefintion's function resources
    for scalar_func in executor.scalar_functions.clone() {
        task_scalar_functions.insert(scalar_func.0.clone(), scalar_func.1);
    }
    for agg_func in executor.aggregate_functions.clone() {
        task_aggregate_functions.insert(agg_func.0, agg_func.1);
    }
    let runtime = executor.runtime.clone();
    let session_id = task.session_id.clone();
    let task_context = Arc::new(TaskContext::new(
        task_identity.clone(),
        session_id,
        task_props,
        task_scalar_functions,
        task_aggregate_functions,
        runtime.clone(),
    ));

    let plan: Arc<dyn ExecutionPlan> =
        U::try_decode(task.plan.as_slice()).and_then(|proto| {
            proto.try_into_physical_plan(
                task_context.deref(),
                runtime.deref(),
                codec.physical_extension_codec(),
            )
        })?;

    let shuffle_output_partitioning = parse_protobuf_hash_partitioning(
        task.output_partitioning.as_ref(),
        task_context.as_ref(),
        plan.schema().as_ref(),
    )?;

    let shuffle_writer_plan =
        executor.new_shuffle_writer(job_id.clone(), stage_id as usize, plan)?;
    tokio::spawn(async move {
        use std::panic::AssertUnwindSafe;
        let part = PartitionId {
            job_id: job_id.clone(),
            stage_id: stage_id as usize,
            partition_id: partition_id as usize,
        };

        let execution_result = match AssertUnwindSafe(executor.execute_shuffle_write(
            task_id as usize,
            part.clone(),
            shuffle_writer_plan.clone(),
            task_context,
            shuffle_output_partitioning,
        ))
        .catch_unwind()
        .await
        {
            Ok(Ok(r)) => Ok(r),
            Ok(Err(r)) => Err(r),
            Err(r) => {
                error!("Error executing task: {:?}", any_to_string(&r));
                Err(BallistaError::Internal(format!("{:#?}", any_to_string(&r))))
            }
        };

        info!("Done with task {}", task_identity);
        debug!("Statistics: {:?}", execution_result);
        available_tasks_slots.fetch_add(1, Ordering::SeqCst);

        let plan_metrics = collect_plan_metrics(shuffle_writer_plan.as_ref());
        let operator_metrics = plan_metrics
            .into_iter()
            .map(|m| m.try_into())
            .collect::<Result<Vec<_>, BallistaError>>()
            .ok();

        let end_exec_time = SystemTime::now()
            .duration_since(UNIX_EPOCH)
            .unwrap()
            .as_millis() as u64;

        let task_execution_times = TaskExecutionTimes {
            launch_time: task_launch_time,
            start_exec_time,
            end_exec_time,
        };

        let _ = task_status_sender.send(as_task_status(
            execution_result,
            executor.metadata.id.clone(),
            task_id as usize,
            stage_attempt_num as usize,
            part,
            operator_metrics,
            task_execution_times,
        ));
    });

    Ok(())
}

async fn sample_tasks_status(
    task_status_receiver: &mut Receiver<TaskStatus>,
) -> Vec<TaskStatus> {
    let mut task_status: Vec<TaskStatus> = vec![];

    loop {
        match task_status_receiver.try_recv() {
            anyhow::Result::Ok(status) => {
                task_status.push(status);
            }
            Err(TryRecvError::Empty) => {
                break;
            }
            Err(TryRecvError::Disconnected) => {
                error!("Task statuses channel disconnected");
            }
        }
    }

    task_status
}<|MERGE_RESOLUTION|>--- conflicted
+++ resolved
@@ -63,13 +63,10 @@
     info!("Starting poll work loop with scheduler");
 
     loop {
-<<<<<<< HEAD
         // Keeps track of whether we received task in last iteration
         // to avoid going in sleep mode between polling
         let mut active_job = false;
 
-=======
->>>>>>> f2d6dfe7
         let can_accept_task = available_tasks_slots.load(Ordering::SeqCst) > 0;
 
         // Don't poll for work if we can not accept any tasks
@@ -106,7 +103,9 @@
                     )
                     .await
                     {
-                        Ok(_) => {}
+                        Ok(_) => {
+                            active_job = true;
+                        }
                         Err(e) => {
                             warn!("Failed to run task: {:?}", e);
                         }
@@ -118,13 +117,7 @@
             }
         }
 
-<<<<<<< HEAD
         if !active_job {
-=======
-        if available_tasks_slots.load(Ordering::SeqCst)
-            == executor_specification.task_slots as usize
-        {
->>>>>>> f2d6dfe7
             tokio::time::sleep(Duration::from_millis(100)).await;
         }
     }
