--- conflicted
+++ resolved
@@ -367,11 +367,7 @@
         let session_id = task.session_id;
         let runtime = self.executor.runtime.clone();
         let task_context = Arc::new(TaskContext::new(
-<<<<<<< HEAD
-            task_identity.to_string(),
-=======
-            Some(task_identity.clone()),
->>>>>>> 48c4c2d9
+            Some(task_identity.to_string()),
             session_id,
             session_config,
             task_scalar_functions,
