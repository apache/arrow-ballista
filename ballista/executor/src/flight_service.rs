--- conflicted
+++ resolved
@@ -94,11 +94,7 @@
                 let file = File::open(path)
                     .map_err(|e| {
                         BallistaError::General(format!(
-<<<<<<< HEAD
-                            "Failed to open partition file at {path}: {e:?}",
-=======
                             "Failed to open partition file at {path}: {e:?}"
->>>>>>> 0b6b28f8
                         ))
                     })
                     .map_err(|e| from_ballista_err(&e))?;
