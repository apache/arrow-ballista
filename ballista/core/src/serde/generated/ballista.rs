/// /////////////////////////////////////////////////////////////////////////////////////////////////
/// Ballista Physical Plan
/// /////////////////////////////////////////////////////////////////////////////////////////////////
#[allow(clippy::derive_partial_eq_without_eq)]
#[derive(Clone, PartialEq, ::prost::Message)]
pub struct BallistaPhysicalPlanNode {
    #[prost(oneof = "ballista_physical_plan_node::PhysicalPlanType", tags = "1, 2, 3")]
    pub physical_plan_type: ::core::option::Option<
        ballista_physical_plan_node::PhysicalPlanType,
    >,
}
/// Nested message and enum types in `BallistaPhysicalPlanNode`.
pub mod ballista_physical_plan_node {
    #[allow(clippy::derive_partial_eq_without_eq)]
    #[derive(Clone, PartialEq, ::prost::Oneof)]
    pub enum PhysicalPlanType {
        #[prost(message, tag = "1")]
        ShuffleWriter(super::ShuffleWriterExecNode),
        #[prost(message, tag = "2")]
        ShuffleReader(super::ShuffleReaderExecNode),
        #[prost(message, tag = "3")]
        UnresolvedShuffle(super::UnresolvedShuffleExecNode),
    }
}
#[allow(clippy::derive_partial_eq_without_eq)]
#[derive(Clone, PartialEq, ::prost::Message)]
pub struct ShuffleWriterExecNode {
    /// TODO it seems redundant to provide job and stage id here since we also have them
    /// in the TaskDefinition that wraps this plan
    #[prost(string, tag = "1")]
    pub job_id: ::prost::alloc::string::String,
    #[prost(uint32, tag = "2")]
    pub stage_id: u32,
    #[prost(message, optional, tag = "3")]
    pub input: ::core::option::Option<::datafusion_proto::protobuf::PhysicalPlanNode>,
    #[prost(message, optional, tag = "4")]
    pub output_partitioning: ::core::option::Option<
        ::datafusion_proto::protobuf::PhysicalHashRepartition,
    >,
}
#[allow(clippy::derive_partial_eq_without_eq)]
#[derive(Clone, PartialEq, ::prost::Message)]
pub struct UnresolvedShuffleExecNode {
    #[prost(uint32, tag = "1")]
    pub stage_id: u32,
    #[prost(message, optional, tag = "2")]
    pub schema: ::core::option::Option<::datafusion_proto::protobuf::Schema>,
    #[prost(uint32, tag = "3")]
    pub input_partition_count: u32,
    #[prost(uint32, tag = "4")]
    pub output_partition_count: u32,
}
#[allow(clippy::derive_partial_eq_without_eq)]
#[derive(Clone, PartialEq, ::prost::Message)]
pub struct ShuffleReaderExecNode {
    #[prost(message, repeated, tag = "1")]
    pub partition: ::prost::alloc::vec::Vec<ShuffleReaderPartition>,
    #[prost(message, optional, tag = "2")]
    pub schema: ::core::option::Option<::datafusion_proto::protobuf::Schema>,
}
#[allow(clippy::derive_partial_eq_without_eq)]
#[derive(Clone, PartialEq, ::prost::Message)]
pub struct ShuffleReaderPartition {
    /// each partition of a shuffle read can read data from multiple locations
    #[prost(message, repeated, tag = "1")]
    pub location: ::prost::alloc::vec::Vec<PartitionLocation>,
}
/// /////////////////////////////////////////////////////////////////////////////////////////////////
/// Ballista Scheduling
/// /////////////////////////////////////////////////////////////////////////////////////////////////
#[allow(clippy::derive_partial_eq_without_eq)]
#[derive(Clone, PartialEq, ::prost::Message)]
pub struct ExecutionGraph {
    #[prost(string, tag = "1")]
    pub job_id: ::prost::alloc::string::String,
    #[prost(string, tag = "2")]
    pub session_id: ::prost::alloc::string::String,
    #[prost(message, optional, tag = "3")]
    pub status: ::core::option::Option<JobStatus>,
    #[prost(message, repeated, tag = "4")]
    pub stages: ::prost::alloc::vec::Vec<ExecutionGraphStage>,
    #[prost(uint64, tag = "5")]
    pub output_partitions: u64,
    #[prost(message, repeated, tag = "6")]
    pub output_locations: ::prost::alloc::vec::Vec<PartitionLocation>,
    #[prost(string, tag = "7")]
    pub scheduler_id: ::prost::alloc::string::String,
    #[prost(uint32, tag = "8")]
    pub task_id_gen: u32,
    #[prost(message, repeated, tag = "9")]
    pub failed_attempts: ::prost::alloc::vec::Vec<StageAttempts>,
    #[prost(string, tag = "10")]
    pub job_name: ::prost::alloc::string::String,
    #[prost(uint64, tag = "11")]
    pub start_time: u64,
    #[prost(uint64, tag = "12")]
    pub end_time: u64,
    #[prost(uint64, tag = "13")]
    pub queued_at: u64,
}
#[allow(clippy::derive_partial_eq_without_eq)]
#[derive(Clone, PartialEq, ::prost::Message)]
pub struct StageAttempts {
    #[prost(uint32, tag = "1")]
    pub stage_id: u32,
    #[prost(uint32, repeated, tag = "2")]
    pub stage_attempt_num: ::prost::alloc::vec::Vec<u32>,
}
#[allow(clippy::derive_partial_eq_without_eq)]
#[derive(Clone, PartialEq, ::prost::Message)]
pub struct ExecutionGraphStage {
    #[prost(oneof = "execution_graph_stage::StageType", tags = "1, 2, 3, 4")]
    pub stage_type: ::core::option::Option<execution_graph_stage::StageType>,
}
/// Nested message and enum types in `ExecutionGraphStage`.
pub mod execution_graph_stage {
    #[allow(clippy::derive_partial_eq_without_eq)]
    #[derive(Clone, PartialEq, ::prost::Oneof)]
    pub enum StageType {
        #[prost(message, tag = "1")]
        UnresolvedStage(super::UnResolvedStage),
        #[prost(message, tag = "2")]
        ResolvedStage(super::ResolvedStage),
        #[prost(message, tag = "3")]
        SuccessfulStage(super::SuccessfulStage),
        #[prost(message, tag = "4")]
        FailedStage(super::FailedStage),
    }
}
#[allow(clippy::derive_partial_eq_without_eq)]
#[derive(Clone, PartialEq, ::prost::Message)]
pub struct UnResolvedStage {
    #[prost(uint32, tag = "1")]
    pub stage_id: u32,
    #[prost(message, optional, tag = "2")]
    pub output_partitioning: ::core::option::Option<
        ::datafusion_proto::protobuf::PhysicalHashRepartition,
    >,
    #[prost(uint32, repeated, tag = "3")]
    pub output_links: ::prost::alloc::vec::Vec<u32>,
    #[prost(message, repeated, tag = "4")]
    pub inputs: ::prost::alloc::vec::Vec<GraphStageInput>,
    #[prost(bytes = "vec", tag = "5")]
    pub plan: ::prost::alloc::vec::Vec<u8>,
    #[prost(uint32, tag = "6")]
    pub stage_attempt_num: u32,
    #[prost(string, repeated, tag = "7")]
    pub last_attempt_failure_reasons: ::prost::alloc::vec::Vec<
        ::prost::alloc::string::String,
    >,
}
#[allow(clippy::derive_partial_eq_without_eq)]
#[derive(Clone, PartialEq, ::prost::Message)]
pub struct ResolvedStage {
    #[prost(uint32, tag = "1")]
    pub stage_id: u32,
    #[prost(uint32, tag = "2")]
    pub partitions: u32,
    #[prost(message, optional, tag = "3")]
    pub output_partitioning: ::core::option::Option<
        ::datafusion_proto::protobuf::PhysicalHashRepartition,
    >,
    #[prost(uint32, repeated, tag = "4")]
    pub output_links: ::prost::alloc::vec::Vec<u32>,
    #[prost(message, repeated, tag = "5")]
    pub inputs: ::prost::alloc::vec::Vec<GraphStageInput>,
    #[prost(bytes = "vec", tag = "6")]
    pub plan: ::prost::alloc::vec::Vec<u8>,
    #[prost(uint32, tag = "7")]
    pub stage_attempt_num: u32,
    #[prost(string, repeated, tag = "8")]
    pub last_attempt_failure_reasons: ::prost::alloc::vec::Vec<
        ::prost::alloc::string::String,
    >,
}
#[allow(clippy::derive_partial_eq_without_eq)]
#[derive(Clone, PartialEq, ::prost::Message)]
pub struct SuccessfulStage {
    #[prost(uint32, tag = "1")]
    pub stage_id: u32,
    #[prost(uint32, tag = "2")]
    pub partitions: u32,
    #[prost(message, optional, tag = "3")]
    pub output_partitioning: ::core::option::Option<
        ::datafusion_proto::protobuf::PhysicalHashRepartition,
    >,
    #[prost(uint32, repeated, tag = "4")]
    pub output_links: ::prost::alloc::vec::Vec<u32>,
    #[prost(message, repeated, tag = "5")]
    pub inputs: ::prost::alloc::vec::Vec<GraphStageInput>,
    #[prost(bytes = "vec", tag = "6")]
    pub plan: ::prost::alloc::vec::Vec<u8>,
    #[prost(message, repeated, tag = "7")]
    pub task_infos: ::prost::alloc::vec::Vec<TaskInfo>,
    #[prost(message, repeated, tag = "8")]
    pub stage_metrics: ::prost::alloc::vec::Vec<OperatorMetricsSet>,
    #[prost(uint32, tag = "9")]
    pub stage_attempt_num: u32,
}
#[allow(clippy::derive_partial_eq_without_eq)]
#[derive(Clone, PartialEq, ::prost::Message)]
pub struct FailedStage {
    #[prost(uint32, tag = "1")]
    pub stage_id: u32,
    #[prost(uint32, tag = "2")]
    pub partitions: u32,
    #[prost(message, optional, tag = "3")]
    pub output_partitioning: ::core::option::Option<
        ::datafusion_proto::protobuf::PhysicalHashRepartition,
    >,
    #[prost(uint32, repeated, tag = "4")]
    pub output_links: ::prost::alloc::vec::Vec<u32>,
    #[prost(bytes = "vec", tag = "5")]
    pub plan: ::prost::alloc::vec::Vec<u8>,
    #[prost(message, repeated, tag = "6")]
    pub task_infos: ::prost::alloc::vec::Vec<TaskInfo>,
    #[prost(message, repeated, tag = "7")]
    pub stage_metrics: ::prost::alloc::vec::Vec<OperatorMetricsSet>,
    #[prost(string, tag = "8")]
    pub error_message: ::prost::alloc::string::String,
    #[prost(uint32, tag = "9")]
    pub stage_attempt_num: u32,
}
#[allow(clippy::derive_partial_eq_without_eq)]
#[derive(Clone, PartialEq, ::prost::Message)]
pub struct TaskInfo {
    #[prost(uint32, tag = "1")]
    pub task_id: u32,
    #[prost(uint32, tag = "2")]
    pub partition_id: u32,
    /// Scheduler schedule time
    #[prost(uint64, tag = "3")]
    pub scheduled_time: u64,
    /// Scheduler launch time
    #[prost(uint64, tag = "4")]
    pub launch_time: u64,
    /// The time the Executor start to run the task
    #[prost(uint64, tag = "5")]
    pub start_exec_time: u64,
    /// The time the Executor finish the task
    #[prost(uint64, tag = "6")]
    pub end_exec_time: u64,
    /// Scheduler side finish time
    #[prost(uint64, tag = "7")]
    pub finish_time: u64,
    #[prost(oneof = "task_info::Status", tags = "8, 9, 10")]
    pub status: ::core::option::Option<task_info::Status>,
}
/// Nested message and enum types in `TaskInfo`.
pub mod task_info {
    #[allow(clippy::derive_partial_eq_without_eq)]
    #[derive(Clone, PartialEq, ::prost::Oneof)]
    pub enum Status {
        #[prost(message, tag = "8")]
        Running(super::RunningTask),
        #[prost(message, tag = "9")]
        Failed(super::FailedTask),
        #[prost(message, tag = "10")]
        Successful(super::SuccessfulTask),
    }
}
#[allow(clippy::derive_partial_eq_without_eq)]
#[derive(Clone, PartialEq, ::prost::Message)]
pub struct GraphStageInput {
    #[prost(uint32, tag = "1")]
    pub stage_id: u32,
    #[prost(message, repeated, tag = "2")]
    pub partition_locations: ::prost::alloc::vec::Vec<TaskInputPartitions>,
    #[prost(bool, tag = "3")]
    pub complete: bool,
}
#[allow(clippy::derive_partial_eq_without_eq)]
#[derive(Clone, PartialEq, ::prost::Message)]
pub struct TaskInputPartitions {
    #[prost(uint32, tag = "1")]
    pub partition: u32,
    #[prost(message, repeated, tag = "2")]
    pub partition_location: ::prost::alloc::vec::Vec<PartitionLocation>,
}
#[allow(clippy::derive_partial_eq_without_eq)]
#[derive(Clone, PartialEq, ::prost::Message)]
pub struct KeyValuePair {
    #[prost(string, tag = "1")]
    pub key: ::prost::alloc::string::String,
    #[prost(string, tag = "2")]
    pub value: ::prost::alloc::string::String,
}
#[allow(clippy::derive_partial_eq_without_eq)]
#[derive(Clone, PartialEq, ::prost::Message)]
pub struct Action {
    /// configuration settings
    #[prost(message, repeated, tag = "100")]
    pub settings: ::prost::alloc::vec::Vec<KeyValuePair>,
    #[prost(oneof = "action::ActionType", tags = "3")]
    pub action_type: ::core::option::Option<action::ActionType>,
}
/// Nested message and enum types in `Action`.
pub mod action {
    #[allow(clippy::derive_partial_eq_without_eq)]
    #[derive(Clone, PartialEq, ::prost::Oneof)]
    pub enum ActionType {
        /// Fetch a partition from an executor
        #[prost(message, tag = "3")]
        FetchPartition(super::FetchPartition),
    }
}
#[allow(clippy::derive_partial_eq_without_eq)]
#[derive(Clone, PartialEq, ::prost::Message)]
pub struct ExecutePartition {
    #[prost(string, tag = "1")]
    pub job_id: ::prost::alloc::string::String,
    #[prost(uint32, tag = "2")]
    pub stage_id: u32,
    #[prost(uint32, repeated, tag = "3")]
    pub partition_id: ::prost::alloc::vec::Vec<u32>,
    #[prost(message, optional, tag = "4")]
    pub plan: ::core::option::Option<::datafusion_proto::protobuf::PhysicalPlanNode>,
    /// The task could need to read partitions from other executors
    #[prost(message, repeated, tag = "5")]
    pub partition_location: ::prost::alloc::vec::Vec<PartitionLocation>,
    /// Output partition for shuffle writer
    #[prost(message, optional, tag = "6")]
    pub output_partitioning: ::core::option::Option<
        ::datafusion_proto::protobuf::PhysicalHashRepartition,
    >,
}
#[allow(clippy::derive_partial_eq_without_eq)]
#[derive(Clone, PartialEq, ::prost::Message)]
pub struct FetchPartition {
    #[prost(string, tag = "1")]
    pub job_id: ::prost::alloc::string::String,
    #[prost(uint32, tag = "2")]
    pub stage_id: u32,
    #[prost(uint32, tag = "3")]
    pub partition_id: u32,
    #[prost(string, tag = "4")]
    pub path: ::prost::alloc::string::String,
    #[prost(string, tag = "5")]
    pub host: ::prost::alloc::string::String,
    #[prost(uint32, tag = "6")]
    pub port: u32,
}
#[allow(clippy::derive_partial_eq_without_eq)]
#[derive(Clone, PartialEq, ::prost::Message)]
pub struct PartitionLocation {
    /// partition_id of the map stage who produces the shuffle.
    #[prost(uint32, tag = "1")]
    pub map_partition_id: u32,
    /// partition_id of the shuffle, a composition of(job_id + map_stage_id + partition_id).
    #[prost(message, optional, tag = "2")]
    pub partition_id: ::core::option::Option<PartitionId>,
    #[prost(message, optional, tag = "3")]
    pub executor_meta: ::core::option::Option<ExecutorMetadata>,
    #[prost(message, optional, tag = "4")]
    pub partition_stats: ::core::option::Option<PartitionStats>,
    #[prost(string, tag = "5")]
    pub path: ::prost::alloc::string::String,
}
/// Unique identifier for a materialized partition of data
#[allow(clippy::derive_partial_eq_without_eq)]
#[derive(Clone, PartialEq, ::prost::Message)]
pub struct PartitionId {
    #[prost(string, tag = "1")]
    pub job_id: ::prost::alloc::string::String,
    #[prost(uint32, tag = "2")]
    pub stage_id: u32,
    #[prost(uint32, tag = "4")]
    pub partition_id: u32,
}
#[allow(clippy::derive_partial_eq_without_eq)]
#[derive(Clone, PartialEq, ::prost::Message)]
pub struct TaskId {
    #[prost(uint32, tag = "1")]
    pub task_id: u32,
    #[prost(uint32, tag = "2")]
    pub task_attempt_num: u32,
    #[prost(uint32, tag = "3")]
    pub partition_id: u32,
}
#[allow(clippy::derive_partial_eq_without_eq)]
#[derive(Clone, PartialEq, ::prost::Message)]
pub struct PartitionStats {
    #[prost(int64, tag = "1")]
    pub num_rows: i64,
    #[prost(int64, tag = "2")]
    pub num_batches: i64,
    #[prost(int64, tag = "3")]
    pub num_bytes: i64,
    #[prost(message, repeated, tag = "4")]
    pub column_stats: ::prost::alloc::vec::Vec<ColumnStats>,
}
#[allow(clippy::derive_partial_eq_without_eq)]
#[derive(Clone, PartialEq, ::prost::Message)]
pub struct ColumnStats {
    #[prost(message, optional, tag = "1")]
    pub min_value: ::core::option::Option<::datafusion_proto::protobuf::ScalarValue>,
    #[prost(message, optional, tag = "2")]
    pub max_value: ::core::option::Option<::datafusion_proto::protobuf::ScalarValue>,
    #[prost(uint32, tag = "3")]
    pub null_count: u32,
    #[prost(uint32, tag = "4")]
    pub distinct_count: u32,
}
#[allow(clippy::derive_partial_eq_without_eq)]
#[derive(Clone, PartialEq, ::prost::Message)]
pub struct OperatorMetricsSet {
    #[prost(message, repeated, tag = "1")]
    pub metrics: ::prost::alloc::vec::Vec<OperatorMetric>,
}
#[allow(clippy::derive_partial_eq_without_eq)]
#[derive(Clone, PartialEq, ::prost::Message)]
pub struct NamedCount {
    #[prost(string, tag = "1")]
    pub name: ::prost::alloc::string::String,
    #[prost(uint64, tag = "2")]
    pub value: u64,
}
#[allow(clippy::derive_partial_eq_without_eq)]
#[derive(Clone, PartialEq, ::prost::Message)]
pub struct NamedGauge {
    #[prost(string, tag = "1")]
    pub name: ::prost::alloc::string::String,
    #[prost(uint64, tag = "2")]
    pub value: u64,
}
#[allow(clippy::derive_partial_eq_without_eq)]
#[derive(Clone, PartialEq, ::prost::Message)]
pub struct NamedTime {
    #[prost(string, tag = "1")]
    pub name: ::prost::alloc::string::String,
    #[prost(uint64, tag = "2")]
    pub value: u64,
}
#[allow(clippy::derive_partial_eq_without_eq)]
#[derive(Clone, PartialEq, ::prost::Message)]
pub struct OperatorMetric {
    #[prost(oneof = "operator_metric::Metric", tags = "1, 2, 3, 4, 5, 6, 7, 8, 9, 10")]
    pub metric: ::core::option::Option<operator_metric::Metric>,
}
/// Nested message and enum types in `OperatorMetric`.
pub mod operator_metric {
    #[allow(clippy::derive_partial_eq_without_eq)]
    #[derive(Clone, PartialEq, ::prost::Oneof)]
    pub enum Metric {
        #[prost(uint64, tag = "1")]
        OutputRows(u64),
        #[prost(uint64, tag = "2")]
        ElapseTime(u64),
        #[prost(uint64, tag = "3")]
        SpillCount(u64),
        #[prost(uint64, tag = "4")]
        SpilledBytes(u64),
        #[prost(uint64, tag = "5")]
        CurrentMemoryUsage(u64),
        #[prost(message, tag = "6")]
        Count(super::NamedCount),
        #[prost(message, tag = "7")]
        Gauge(super::NamedGauge),
        #[prost(message, tag = "8")]
        Time(super::NamedTime),
        #[prost(int64, tag = "9")]
        StartTimestamp(i64),
        #[prost(int64, tag = "10")]
        EndTimestamp(i64),
    }
}
/// Used by scheduler
#[allow(clippy::derive_partial_eq_without_eq)]
#[derive(Clone, PartialEq, ::prost::Message)]
pub struct ExecutorMetadata {
    #[prost(string, tag = "1")]
    pub id: ::prost::alloc::string::String,
    #[prost(string, tag = "2")]
    pub host: ::prost::alloc::string::String,
    #[prost(uint32, tag = "3")]
    pub port: u32,
    #[prost(uint32, tag = "4")]
    pub grpc_port: u32,
    #[prost(message, optional, tag = "5")]
    pub specification: ::core::option::Option<ExecutorSpecification>,
}
/// Used by grpc
#[allow(clippy::derive_partial_eq_without_eq)]
#[derive(Clone, PartialEq, ::prost::Message)]
pub struct ExecutorRegistration {
    #[prost(string, tag = "1")]
    pub id: ::prost::alloc::string::String,
    #[prost(uint32, tag = "3")]
    pub port: u32,
    #[prost(uint32, tag = "4")]
    pub grpc_port: u32,
    #[prost(message, optional, tag = "5")]
    pub specification: ::core::option::Option<ExecutorSpecification>,
    /// "optional" keyword is stable in protoc 3.15 but prost is still on 3.14 (see <https://github.com/tokio-rs/prost/issues/430> and <https://github.com/tokio-rs/prost/pull/455>)
    /// this syntax is ugly but is binary compatible with the "optional" keyword (see <https://stackoverflow.com/questions/42622015/how-to-define-an-optional-field-in-protobuf-3>)
    #[prost(oneof = "executor_registration::OptionalHost", tags = "2")]
    pub optional_host: ::core::option::Option<executor_registration::OptionalHost>,
}
/// Nested message and enum types in `ExecutorRegistration`.
pub mod executor_registration {
    /// "optional" keyword is stable in protoc 3.15 but prost is still on 3.14 (see <https://github.com/tokio-rs/prost/issues/430> and <https://github.com/tokio-rs/prost/pull/455>)
    /// this syntax is ugly but is binary compatible with the "optional" keyword (see <https://stackoverflow.com/questions/42622015/how-to-define-an-optional-field-in-protobuf-3>)
    #[allow(clippy::derive_partial_eq_without_eq)]
    #[derive(Clone, PartialEq, ::prost::Oneof)]
    pub enum OptionalHost {
        #[prost(string, tag = "2")]
        Host(::prost::alloc::string::String),
    }
}
#[allow(clippy::derive_partial_eq_without_eq)]
#[derive(Clone, PartialEq, ::prost::Message)]
pub struct ExecutorHeartbeat {
    #[prost(string, tag = "1")]
    pub executor_id: ::prost::alloc::string::String,
    /// Unix epoch-based timestamp in seconds
    #[prost(uint64, tag = "2")]
    pub timestamp: u64,
    #[prost(message, repeated, tag = "3")]
    pub metrics: ::prost::alloc::vec::Vec<ExecutorMetric>,
    #[prost(message, optional, tag = "4")]
    pub status: ::core::option::Option<ExecutorStatus>,
}
#[allow(clippy::derive_partial_eq_without_eq)]
#[derive(Clone, PartialEq, ::prost::Message)]
pub struct ExecutorMetric {
    /// TODO add more metrics
    #[prost(oneof = "executor_metric::Metric", tags = "1")]
    pub metric: ::core::option::Option<executor_metric::Metric>,
}
/// Nested message and enum types in `ExecutorMetric`.
pub mod executor_metric {
    /// TODO add more metrics
    #[allow(clippy::derive_partial_eq_without_eq)]
    #[derive(Clone, PartialEq, ::prost::Oneof)]
    pub enum Metric {
        #[prost(uint64, tag = "1")]
        AvailableMemory(u64),
    }
}
#[allow(clippy::derive_partial_eq_without_eq)]
#[derive(Clone, PartialEq, ::prost::Message)]
pub struct ExecutorStatus {
    #[prost(oneof = "executor_status::Status", tags = "1, 2, 3")]
    pub status: ::core::option::Option<executor_status::Status>,
}
/// Nested message and enum types in `ExecutorStatus`.
pub mod executor_status {
    #[allow(clippy::derive_partial_eq_without_eq)]
    #[derive(Clone, PartialEq, ::prost::Oneof)]
    pub enum Status {
        #[prost(string, tag = "1")]
        Active(::prost::alloc::string::String),
        #[prost(string, tag = "2")]
        Dead(::prost::alloc::string::String),
        #[prost(string, tag = "3")]
        Unknown(::prost::alloc::string::String),
    }
}
#[allow(clippy::derive_partial_eq_without_eq)]
#[derive(Clone, PartialEq, ::prost::Message)]
pub struct ExecutorSpecification {
    #[prost(message, repeated, tag = "1")]
    pub resources: ::prost::alloc::vec::Vec<ExecutorResource>,
}
#[allow(clippy::derive_partial_eq_without_eq)]
#[derive(Clone, PartialEq, ::prost::Message)]
pub struct ExecutorResource {
    /// TODO add more resources
    #[prost(oneof = "executor_resource::Resource", tags = "1")]
    pub resource: ::core::option::Option<executor_resource::Resource>,
}
/// Nested message and enum types in `ExecutorResource`.
pub mod executor_resource {
    /// TODO add more resources
    #[allow(clippy::derive_partial_eq_without_eq)]
    #[derive(Clone, PartialEq, ::prost::Oneof)]
    pub enum Resource {
        #[prost(uint32, tag = "1")]
        TaskSlots(u32),
    }
}
#[allow(clippy::derive_partial_eq_without_eq)]
#[derive(Clone, PartialEq, ::prost::Message)]
pub struct AvailableTaskSlots {
    #[prost(string, tag = "1")]
    pub executor_id: ::prost::alloc::string::String,
    #[prost(uint32, tag = "2")]
    pub slots: u32,
}
#[derive(Clone, PartialEq, ::prost::Message)]
pub struct ExecutorTaskSlots {
    #[prost(message, repeated, tag = "1")]
    pub task_slots: ::prost::alloc::vec::Vec<AvailableTaskSlots>,
}
#[derive(Clone, PartialEq, ::prost::Message)]
pub struct ExecutorData {
    #[prost(string, tag = "1")]
    pub executor_id: ::prost::alloc::string::String,
    #[prost(message, repeated, tag = "2")]
    pub resources: ::prost::alloc::vec::Vec<ExecutorResourcePair>,
}
#[allow(clippy::derive_partial_eq_without_eq)]
#[derive(Clone, PartialEq, ::prost::Message)]
pub struct ExecutorResourcePair {
    #[prost(message, optional, tag = "1")]
    pub total: ::core::option::Option<ExecutorResource>,
    #[prost(message, optional, tag = "2")]
    pub available: ::core::option::Option<ExecutorResource>,
}
#[allow(clippy::derive_partial_eq_without_eq)]
#[derive(Clone, PartialEq, ::prost::Message)]
pub struct RunningTask {
    #[prost(string, tag = "1")]
    pub executor_id: ::prost::alloc::string::String,
}
#[allow(clippy::derive_partial_eq_without_eq)]
#[derive(Clone, PartialEq, ::prost::Message)]
pub struct FailedTask {
    #[prost(string, tag = "1")]
    pub error: ::prost::alloc::string::String,
    #[prost(bool, tag = "2")]
    pub retryable: bool,
    /// Whether this task failure should be counted to the maximum number of times the task is allowed to retry
    #[prost(bool, tag = "3")]
    pub count_to_failures: bool,
    #[prost(oneof = "failed_task::FailedReason", tags = "4, 5, 6, 7, 8, 9")]
    pub failed_reason: ::core::option::Option<failed_task::FailedReason>,
}
/// Nested message and enum types in `FailedTask`.
pub mod failed_task {
    #[allow(clippy::derive_partial_eq_without_eq)]
    #[derive(Clone, PartialEq, ::prost::Oneof)]
    pub enum FailedReason {
        #[prost(message, tag = "4")]
        ExecutionError(super::ExecutionError),
        #[prost(message, tag = "5")]
        FetchPartitionError(super::FetchPartitionError),
        #[prost(message, tag = "6")]
        IoError(super::IoError),
        #[prost(message, tag = "7")]
        ExecutorLost(super::ExecutorLost),
        /// A successful task's result is lost due to executor lost
        #[prost(message, tag = "8")]
        ResultLost(super::ResultLost),
        #[prost(message, tag = "9")]
        TaskKilled(super::TaskKilled),
    }
}
#[allow(clippy::derive_partial_eq_without_eq)]
#[derive(Clone, PartialEq, ::prost::Message)]
pub struct SuccessfulTask {
    #[prost(string, tag = "1")]
    pub executor_id: ::prost::alloc::string::String,
    /// TODO tasks are currently always shuffle writes but this will not always be the case
    /// so we might want to think about some refactoring of the task definitions
    #[prost(message, repeated, tag = "2")]
    pub partitions: ::prost::alloc::vec::Vec<ShuffleWritePartition>,
}
#[allow(clippy::derive_partial_eq_without_eq)]
#[derive(Clone, PartialEq, ::prost::Message)]
pub struct ExecutionError {}
#[allow(clippy::derive_partial_eq_without_eq)]
#[derive(Clone, PartialEq, ::prost::Message)]
pub struct FetchPartitionError {
    #[prost(string, tag = "1")]
    pub executor_id: ::prost::alloc::string::String,
    #[prost(uint32, tag = "2")]
    pub map_stage_id: u32,
    #[prost(uint32, tag = "3")]
    pub map_partition_id: u32,
}
#[allow(clippy::derive_partial_eq_without_eq)]
#[derive(Clone, PartialEq, ::prost::Message)]
pub struct IoError {}
#[allow(clippy::derive_partial_eq_without_eq)]
#[derive(Clone, PartialEq, ::prost::Message)]
pub struct ExecutorLost {}
#[allow(clippy::derive_partial_eq_without_eq)]
#[derive(Clone, PartialEq, ::prost::Message)]
pub struct ResultLost {}
#[allow(clippy::derive_partial_eq_without_eq)]
#[derive(Clone, PartialEq, ::prost::Message)]
pub struct TaskKilled {}
#[allow(clippy::derive_partial_eq_without_eq)]
#[derive(Clone, PartialEq, ::prost::Message)]
pub struct ShuffleWritePartition {
    #[prost(uint64, tag = "1")]
    pub partition_id: u64,
    #[prost(string, tag = "2")]
    pub path: ::prost::alloc::string::String,
    #[prost(uint64, tag = "3")]
    pub num_batches: u64,
    #[prost(uint64, tag = "4")]
    pub num_rows: u64,
    #[prost(uint64, tag = "5")]
    pub num_bytes: u64,
}
#[allow(clippy::derive_partial_eq_without_eq)]
#[derive(Clone, PartialEq, ::prost::Message)]
pub struct TaskStatus {
    #[prost(uint32, tag = "1")]
    pub task_id: u32,
    #[prost(string, tag = "2")]
    pub job_id: ::prost::alloc::string::String,
    #[prost(uint32, tag = "3")]
    pub stage_id: u32,
    #[prost(uint32, tag = "4")]
    pub stage_attempt_num: u32,
    #[prost(uint32, tag = "5")]
    pub partition_id: u32,
    #[prost(uint64, tag = "6")]
    pub launch_time: u64,
    #[prost(uint64, tag = "7")]
    pub start_exec_time: u64,
    #[prost(uint64, tag = "8")]
    pub end_exec_time: u64,
    #[prost(message, repeated, tag = "12")]
    pub metrics: ::prost::alloc::vec::Vec<OperatorMetricsSet>,
    #[prost(oneof = "task_status::Status", tags = "9, 10, 11")]
    pub status: ::core::option::Option<task_status::Status>,
}
/// Nested message and enum types in `TaskStatus`.
pub mod task_status {
    #[allow(clippy::derive_partial_eq_without_eq)]
    #[derive(Clone, PartialEq, ::prost::Oneof)]
    pub enum Status {
        #[prost(message, tag = "9")]
        Running(super::RunningTask),
        #[prost(message, tag = "10")]
        Failed(super::FailedTask),
        #[prost(message, tag = "11")]
        Successful(super::SuccessfulTask),
    }
}
#[allow(clippy::derive_partial_eq_without_eq)]
#[derive(Clone, PartialEq, ::prost::Message)]
pub struct PollWorkParams {
    #[prost(message, optional, tag = "1")]
    pub metadata: ::core::option::Option<ExecutorRegistration>,
    #[prost(uint32, tag = "2")]
    pub num_free_slots: u32,
    /// All tasks must be reported until they reach the failed or completed state
    #[prost(message, repeated, tag = "3")]
    pub task_status: ::prost::alloc::vec::Vec<TaskStatus>,
}
#[allow(clippy::derive_partial_eq_without_eq)]
#[derive(Clone, PartialEq, ::prost::Message)]
pub struct TaskDefinition {
    #[prost(uint32, tag = "1")]
    pub task_id: u32,
    #[prost(uint32, tag = "2")]
    pub task_attempt_num: u32,
    #[prost(string, tag = "3")]
    pub job_id: ::prost::alloc::string::String,
    #[prost(uint32, tag = "4")]
    pub stage_id: u32,
    #[prost(uint32, tag = "5")]
    pub stage_attempt_num: u32,
    #[prost(uint32, tag = "6")]
    pub partition_id: u32,
    #[prost(bytes = "vec", tag = "7")]
    pub plan: ::prost::alloc::vec::Vec<u8>,
    /// Output partition for shuffle writer
    #[prost(message, optional, tag = "8")]
    pub output_partitioning: ::core::option::Option<
        ::datafusion_proto::protobuf::PhysicalHashRepartition,
    >,
    #[prost(string, tag = "9")]
    pub session_id: ::prost::alloc::string::String,
    #[prost(uint64, tag = "10")]
    pub launch_time: u64,
    #[prost(message, repeated, tag = "11")]
    pub props: ::prost::alloc::vec::Vec<KeyValuePair>,
}
/// A set of tasks in the same stage
#[allow(clippy::derive_partial_eq_without_eq)]
#[derive(Clone, PartialEq, ::prost::Message)]
pub struct MultiTaskDefinition {
    #[prost(message, repeated, tag = "1")]
    pub task_ids: ::prost::alloc::vec::Vec<TaskId>,
    #[prost(string, tag = "2")]
    pub job_id: ::prost::alloc::string::String,
    #[prost(uint32, tag = "3")]
    pub stage_id: u32,
    #[prost(uint32, tag = "4")]
    pub stage_attempt_num: u32,
    #[prost(bytes = "vec", tag = "5")]
    pub plan: ::prost::alloc::vec::Vec<u8>,
    /// Output partition for shuffle writer
    #[prost(message, optional, tag = "6")]
    pub output_partitioning: ::core::option::Option<
        ::datafusion_proto::protobuf::PhysicalHashRepartition,
    >,
    #[prost(string, tag = "7")]
    pub session_id: ::prost::alloc::string::String,
    #[prost(uint64, tag = "8")]
    pub launch_time: u64,
    #[prost(message, repeated, tag = "9")]
    pub props: ::prost::alloc::vec::Vec<KeyValuePair>,
}
#[allow(clippy::derive_partial_eq_without_eq)]
#[derive(Clone, PartialEq, ::prost::Message)]
pub struct SessionSettings {
    #[prost(message, repeated, tag = "1")]
    pub configs: ::prost::alloc::vec::Vec<KeyValuePair>,
}
#[allow(clippy::derive_partial_eq_without_eq)]
#[derive(Clone, PartialEq, ::prost::Message)]
pub struct JobSessionConfig {
    #[prost(string, tag = "1")]
    pub session_id: ::prost::alloc::string::String,
    #[prost(message, repeated, tag = "2")]
    pub configs: ::prost::alloc::vec::Vec<KeyValuePair>,
}
#[allow(clippy::derive_partial_eq_without_eq)]
#[derive(Clone, PartialEq, ::prost::Message)]
pub struct PollWorkResult {
    #[prost(message, repeated, tag = "1")]
    pub tasks: ::prost::alloc::vec::Vec<TaskDefinition>,
}
#[allow(clippy::derive_partial_eq_without_eq)]
#[derive(Clone, PartialEq, ::prost::Message)]
pub struct RegisterExecutorParams {
    #[prost(message, optional, tag = "1")]
    pub metadata: ::core::option::Option<ExecutorRegistration>,
}
#[allow(clippy::derive_partial_eq_without_eq)]
#[derive(Clone, PartialEq, ::prost::Message)]
pub struct RegisterExecutorResult {
    #[prost(bool, tag = "1")]
    pub success: bool,
}
#[allow(clippy::derive_partial_eq_without_eq)]
#[derive(Clone, PartialEq, ::prost::Message)]
pub struct HeartBeatParams {
    #[prost(string, tag = "1")]
    pub executor_id: ::prost::alloc::string::String,
    #[prost(message, repeated, tag = "2")]
    pub metrics: ::prost::alloc::vec::Vec<ExecutorMetric>,
    #[prost(message, optional, tag = "3")]
    pub status: ::core::option::Option<ExecutorStatus>,
    #[prost(message, optional, tag = "4")]
    pub metadata: ::core::option::Option<ExecutorRegistration>,
}
#[allow(clippy::derive_partial_eq_without_eq)]
#[derive(Clone, PartialEq, ::prost::Message)]
pub struct HeartBeatResult {
    /// TODO it's from Spark for BlockManager
    #[prost(bool, tag = "1")]
    pub reregister: bool,
}
#[allow(clippy::derive_partial_eq_without_eq)]
#[derive(Clone, PartialEq, ::prost::Message)]
pub struct StopExecutorParams {
    #[prost(string, tag = "1")]
    pub executor_id: ::prost::alloc::string::String,
    /// stop reason
    #[prost(string, tag = "2")]
    pub reason: ::prost::alloc::string::String,
    /// force to stop the executor immediately
    #[prost(bool, tag = "3")]
    pub force: bool,
}
#[allow(clippy::derive_partial_eq_without_eq)]
#[derive(Clone, PartialEq, ::prost::Message)]
pub struct StopExecutorResult {}
#[allow(clippy::derive_partial_eq_without_eq)]
#[derive(Clone, PartialEq, ::prost::Message)]
pub struct ExecutorStoppedParams {
    #[prost(string, tag = "1")]
    pub executor_id: ::prost::alloc::string::String,
    /// stop reason
    #[prost(string, tag = "2")]
    pub reason: ::prost::alloc::string::String,
}
#[allow(clippy::derive_partial_eq_without_eq)]
#[derive(Clone, PartialEq, ::prost::Message)]
pub struct ExecutorStoppedResult {}
#[allow(clippy::derive_partial_eq_without_eq)]
#[derive(Clone, PartialEq, ::prost::Message)]
pub struct UpdateTaskStatusParams {
    #[prost(string, tag = "1")]
    pub executor_id: ::prost::alloc::string::String,
    /// All tasks must be reported until they reach the failed or completed state
    #[prost(message, repeated, tag = "2")]
    pub task_status: ::prost::alloc::vec::Vec<TaskStatus>,
}
#[allow(clippy::derive_partial_eq_without_eq)]
#[derive(Clone, PartialEq, ::prost::Message)]
pub struct UpdateTaskStatusResult {
    #[prost(bool, tag = "1")]
    pub success: bool,
}
#[allow(clippy::derive_partial_eq_without_eq)]
#[derive(Clone, PartialEq, ::prost::Message)]
pub struct ExecuteQueryParams {
    #[prost(message, repeated, tag = "4")]
    pub settings: ::prost::alloc::vec::Vec<KeyValuePair>,
    #[prost(oneof = "execute_query_params::Query", tags = "1, 2")]
    pub query: ::core::option::Option<execute_query_params::Query>,
    #[prost(oneof = "execute_query_params::OptionalSessionId", tags = "3")]
    pub optional_session_id: ::core::option::Option<
        execute_query_params::OptionalSessionId,
    >,
}
/// Nested message and enum types in `ExecuteQueryParams`.
pub mod execute_query_params {
    #[allow(clippy::derive_partial_eq_without_eq)]
    #[derive(Clone, PartialEq, ::prost::Oneof)]
    pub enum Query {
        #[prost(bytes, tag = "1")]
        LogicalPlan(::prost::alloc::vec::Vec<u8>),
        #[prost(string, tag = "2")]
        Sql(::prost::alloc::string::String),
    }
    #[allow(clippy::derive_partial_eq_without_eq)]
    #[derive(Clone, PartialEq, ::prost::Oneof)]
    pub enum OptionalSessionId {
        #[prost(string, tag = "3")]
        SessionId(::prost::alloc::string::String),
    }
}
#[allow(clippy::derive_partial_eq_without_eq)]
#[derive(Clone, PartialEq, ::prost::Message)]
pub struct ExecuteSqlParams {
    #[prost(string, tag = "1")]
    pub sql: ::prost::alloc::string::String,
}
#[allow(clippy::derive_partial_eq_without_eq)]
#[derive(Clone, PartialEq, ::prost::Message)]
pub struct ExecuteQueryResult {
    #[prost(string, tag = "1")]
    pub job_id: ::prost::alloc::string::String,
    #[prost(string, tag = "2")]
    pub session_id: ::prost::alloc::string::String,
}
#[allow(clippy::derive_partial_eq_without_eq)]
#[derive(Clone, PartialEq, ::prost::Message)]
pub struct GetJobStatusParams {
    #[prost(string, tag = "1")]
    pub job_id: ::prost::alloc::string::String,
}
#[allow(clippy::derive_partial_eq_without_eq)]
#[derive(Clone, PartialEq, ::prost::Message)]
pub struct SuccessfulJob {
    #[prost(message, repeated, tag = "1")]
    pub partition_location: ::prost::alloc::vec::Vec<PartitionLocation>,
    #[prost(uint64, tag = "2")]
    pub queued_at: u64,
    #[prost(uint64, tag = "3")]
    pub started_at: u64,
    #[prost(uint64, tag = "4")]
    pub ended_at: u64,
}
#[allow(clippy::derive_partial_eq_without_eq)]
#[derive(Clone, PartialEq, ::prost::Message)]
pub struct QueuedJob {
    #[prost(uint64, tag = "1")]
    pub queued_at: u64,
}
/// TODO: add progress report
#[allow(clippy::derive_partial_eq_without_eq)]
#[derive(Clone, PartialEq, ::prost::Message)]
<<<<<<< HEAD
pub struct RunningJob {
    #[prost(uint64, tag = "1")]
    pub queued_at: u64,
    #[prost(uint64, tag = "2")]
    pub started_at: u64,
    #[prost(string, tag = "3")]
    pub scheduler: ::prost::alloc::string::String,
}
=======
pub struct RunningJob {}
#[allow(clippy::derive_partial_eq_without_eq)]
>>>>>>> 8f8154f4
#[derive(Clone, PartialEq, ::prost::Message)]
pub struct FailedJob {
    #[prost(string, tag = "1")]
    pub error: ::prost::alloc::string::String,
    #[prost(uint64, tag = "2")]
    pub queued_at: u64,
    #[prost(uint64, tag = "3")]
    pub started_at: u64,
    #[prost(uint64, tag = "4")]
    pub ended_at: u64,
}
#[allow(clippy::derive_partial_eq_without_eq)]
#[derive(Clone, PartialEq, ::prost::Message)]
pub struct JobStatus {
    #[prost(string, tag = "5")]
    pub job_id: ::prost::alloc::string::String,
    #[prost(string, tag = "6")]
    pub job_name: ::prost::alloc::string::String,
    #[prost(oneof = "job_status::Status", tags = "1, 2, 3, 4")]
    pub status: ::core::option::Option<job_status::Status>,
}
/// Nested message and enum types in `JobStatus`.
pub mod job_status {
    #[allow(clippy::derive_partial_eq_without_eq)]
    #[derive(Clone, PartialEq, ::prost::Oneof)]
    pub enum Status {
        #[prost(message, tag = "1")]
        Queued(super::QueuedJob),
        #[prost(message, tag = "2")]
        Running(super::RunningJob),
        #[prost(message, tag = "3")]
        Failed(super::FailedJob),
        #[prost(message, tag = "4")]
        Successful(super::SuccessfulJob),
    }
}
#[allow(clippy::derive_partial_eq_without_eq)]
#[derive(Clone, PartialEq, ::prost::Message)]
pub struct GetJobStatusResult {
    #[prost(message, optional, tag = "1")]
    pub status: ::core::option::Option<JobStatus>,
}
#[allow(clippy::derive_partial_eq_without_eq)]
#[derive(Clone, PartialEq, ::prost::Message)]
pub struct GetFileMetadataParams {
    #[prost(string, tag = "1")]
    pub path: ::prost::alloc::string::String,
    #[prost(string, tag = "2")]
    pub file_type: ::prost::alloc::string::String,
}
#[allow(clippy::derive_partial_eq_without_eq)]
#[derive(Clone, PartialEq, ::prost::Message)]
pub struct GetFileMetadataResult {
    #[prost(message, optional, tag = "1")]
    pub schema: ::core::option::Option<::datafusion_proto::protobuf::Schema>,
}
#[allow(clippy::derive_partial_eq_without_eq)]
#[derive(Clone, PartialEq, ::prost::Message)]
pub struct FilePartitionMetadata {
    #[prost(string, repeated, tag = "1")]
    pub filename: ::prost::alloc::vec::Vec<::prost::alloc::string::String>,
}
#[allow(clippy::derive_partial_eq_without_eq)]
#[derive(Clone, PartialEq, ::prost::Message)]
pub struct CancelJobParams {
    #[prost(string, tag = "1")]
    pub job_id: ::prost::alloc::string::String,
}
#[allow(clippy::derive_partial_eq_without_eq)]
#[derive(Clone, PartialEq, ::prost::Message)]
pub struct CancelJobResult {
    #[prost(bool, tag = "1")]
    pub cancelled: bool,
}
#[allow(clippy::derive_partial_eq_without_eq)]
#[derive(Clone, PartialEq, ::prost::Message)]
pub struct CleanJobDataParams {
    #[prost(string, tag = "1")]
    pub job_id: ::prost::alloc::string::String,
}
#[allow(clippy::derive_partial_eq_without_eq)]
#[derive(Clone, PartialEq, ::prost::Message)]
pub struct CleanJobDataResult {}
#[allow(clippy::derive_partial_eq_without_eq)]
#[derive(Clone, PartialEq, ::prost::Message)]
pub struct LaunchTaskParams {
    /// Allow to launch a task set to an executor at once
    #[prost(message, repeated, tag = "1")]
    pub tasks: ::prost::alloc::vec::Vec<TaskDefinition>,
    #[prost(string, tag = "2")]
    pub scheduler_id: ::prost::alloc::string::String,
}
#[allow(clippy::derive_partial_eq_without_eq)]
#[derive(Clone, PartialEq, ::prost::Message)]
pub struct LaunchMultiTaskParams {
    /// Allow to launch a task set to an executor at once
    #[prost(message, repeated, tag = "1")]
    pub multi_tasks: ::prost::alloc::vec::Vec<MultiTaskDefinition>,
    #[prost(string, tag = "2")]
    pub scheduler_id: ::prost::alloc::string::String,
}
#[allow(clippy::derive_partial_eq_without_eq)]
#[derive(Clone, PartialEq, ::prost::Message)]
pub struct LaunchTaskResult {
    /// TODO when part of the task set are scheduled successfully
    #[prost(bool, tag = "1")]
    pub success: bool,
}
#[allow(clippy::derive_partial_eq_without_eq)]
#[derive(Clone, PartialEq, ::prost::Message)]
pub struct LaunchMultiTaskResult {
    /// TODO when part of the task set are scheduled successfully
    #[prost(bool, tag = "1")]
    pub success: bool,
}
#[allow(clippy::derive_partial_eq_without_eq)]
#[derive(Clone, PartialEq, ::prost::Message)]
pub struct CancelTasksParams {
    #[prost(message, repeated, tag = "1")]
    pub task_infos: ::prost::alloc::vec::Vec<RunningTaskInfo>,
}
#[allow(clippy::derive_partial_eq_without_eq)]
#[derive(Clone, PartialEq, ::prost::Message)]
pub struct CancelTasksResult {
    #[prost(bool, tag = "1")]
    pub cancelled: bool,
}
#[allow(clippy::derive_partial_eq_without_eq)]
#[derive(Clone, PartialEq, ::prost::Message)]
pub struct RemoveJobDataParams {
    #[prost(string, tag = "1")]
    pub job_id: ::prost::alloc::string::String,
}
#[allow(clippy::derive_partial_eq_without_eq)]
#[derive(Clone, PartialEq, ::prost::Message)]
pub struct RemoveJobDataResult {}
#[allow(clippy::derive_partial_eq_without_eq)]
#[derive(Clone, PartialEq, ::prost::Message)]
pub struct RunningTaskInfo {
    #[prost(uint32, tag = "1")]
    pub task_id: u32,
    #[prost(string, tag = "2")]
    pub job_id: ::prost::alloc::string::String,
    #[prost(uint32, tag = "3")]
    pub stage_id: u32,
    #[prost(uint32, tag = "4")]
    pub partition_id: u32,
}
/// Generated client implementations.
pub mod scheduler_grpc_client {
    #![allow(unused_variables, dead_code, missing_docs, clippy::let_unit_value)]
    use tonic::codegen::*;
    use tonic::codegen::http::Uri;
    #[derive(Debug, Clone)]
    pub struct SchedulerGrpcClient<T> {
        inner: tonic::client::Grpc<T>,
    }
    impl SchedulerGrpcClient<tonic::transport::Channel> {
        /// Attempt to create a new client by connecting to a given endpoint.
        pub async fn connect<D>(dst: D) -> Result<Self, tonic::transport::Error>
        where
            D: std::convert::TryInto<tonic::transport::Endpoint>,
            D::Error: Into<StdError>,
        {
            let conn = tonic::transport::Endpoint::new(dst)?.connect().await?;
            Ok(Self::new(conn))
        }
    }
    impl<T> SchedulerGrpcClient<T>
    where
        T: tonic::client::GrpcService<tonic::body::BoxBody>,
        T::Error: Into<StdError>,
        T::ResponseBody: Body<Data = Bytes> + Send + 'static,
        <T::ResponseBody as Body>::Error: Into<StdError> + Send,
    {
        pub fn new(inner: T) -> Self {
            let inner = tonic::client::Grpc::new(inner);
            Self { inner }
        }
        pub fn with_origin(inner: T, origin: Uri) -> Self {
            let inner = tonic::client::Grpc::with_origin(inner, origin);
            Self { inner }
        }
        pub fn with_interceptor<F>(
            inner: T,
            interceptor: F,
        ) -> SchedulerGrpcClient<InterceptedService<T, F>>
        where
            F: tonic::service::Interceptor,
            T::ResponseBody: Default,
            T: tonic::codegen::Service<
                http::Request<tonic::body::BoxBody>,
                Response = http::Response<
                    <T as tonic::client::GrpcService<tonic::body::BoxBody>>::ResponseBody,
                >,
            >,
            <T as tonic::codegen::Service<
                http::Request<tonic::body::BoxBody>,
            >>::Error: Into<StdError> + Send + Sync,
        {
            SchedulerGrpcClient::new(InterceptedService::new(inner, interceptor))
        }
        /// Compress requests with the given encoding.
        ///
        /// This requires the server to support it otherwise it might respond with an
        /// error.
        #[must_use]
        pub fn send_compressed(mut self, encoding: CompressionEncoding) -> Self {
            self.inner = self.inner.send_compressed(encoding);
            self
        }
        /// Enable decompressing responses.
        #[must_use]
        pub fn accept_compressed(mut self, encoding: CompressionEncoding) -> Self {
            self.inner = self.inner.accept_compressed(encoding);
            self
        }
        /// Executors must poll the scheduler for heartbeat and to receive tasks
        pub async fn poll_work(
            &mut self,
            request: impl tonic::IntoRequest<super::PollWorkParams>,
        ) -> Result<tonic::Response<super::PollWorkResult>, tonic::Status> {
            self.inner
                .ready()
                .await
                .map_err(|e| {
                    tonic::Status::new(
                        tonic::Code::Unknown,
                        format!("Service was not ready: {}", e.into()),
                    )
                })?;
            let codec = tonic::codec::ProstCodec::default();
            let path = http::uri::PathAndQuery::from_static(
                "/ballista.protobuf.SchedulerGrpc/PollWork",
            );
            self.inner.unary(request.into_request(), path, codec).await
        }
        pub async fn register_executor(
            &mut self,
            request: impl tonic::IntoRequest<super::RegisterExecutorParams>,
        ) -> Result<tonic::Response<super::RegisterExecutorResult>, tonic::Status> {
            self.inner
                .ready()
                .await
                .map_err(|e| {
                    tonic::Status::new(
                        tonic::Code::Unknown,
                        format!("Service was not ready: {}", e.into()),
                    )
                })?;
            let codec = tonic::codec::ProstCodec::default();
            let path = http::uri::PathAndQuery::from_static(
                "/ballista.protobuf.SchedulerGrpc/RegisterExecutor",
            );
            self.inner.unary(request.into_request(), path, codec).await
        }
        /// Push-based task scheduler will only leverage this interface
        /// rather than the PollWork interface to report executor states
        pub async fn heart_beat_from_executor(
            &mut self,
            request: impl tonic::IntoRequest<super::HeartBeatParams>,
        ) -> Result<tonic::Response<super::HeartBeatResult>, tonic::Status> {
            self.inner
                .ready()
                .await
                .map_err(|e| {
                    tonic::Status::new(
                        tonic::Code::Unknown,
                        format!("Service was not ready: {}", e.into()),
                    )
                })?;
            let codec = tonic::codec::ProstCodec::default();
            let path = http::uri::PathAndQuery::from_static(
                "/ballista.protobuf.SchedulerGrpc/HeartBeatFromExecutor",
            );
            self.inner.unary(request.into_request(), path, codec).await
        }
        pub async fn update_task_status(
            &mut self,
            request: impl tonic::IntoRequest<super::UpdateTaskStatusParams>,
        ) -> Result<tonic::Response<super::UpdateTaskStatusResult>, tonic::Status> {
            self.inner
                .ready()
                .await
                .map_err(|e| {
                    tonic::Status::new(
                        tonic::Code::Unknown,
                        format!("Service was not ready: {}", e.into()),
                    )
                })?;
            let codec = tonic::codec::ProstCodec::default();
            let path = http::uri::PathAndQuery::from_static(
                "/ballista.protobuf.SchedulerGrpc/UpdateTaskStatus",
            );
            self.inner.unary(request.into_request(), path, codec).await
        }
        pub async fn get_file_metadata(
            &mut self,
            request: impl tonic::IntoRequest<super::GetFileMetadataParams>,
        ) -> Result<tonic::Response<super::GetFileMetadataResult>, tonic::Status> {
            self.inner
                .ready()
                .await
                .map_err(|e| {
                    tonic::Status::new(
                        tonic::Code::Unknown,
                        format!("Service was not ready: {}", e.into()),
                    )
                })?;
            let codec = tonic::codec::ProstCodec::default();
            let path = http::uri::PathAndQuery::from_static(
                "/ballista.protobuf.SchedulerGrpc/GetFileMetadata",
            );
            self.inner.unary(request.into_request(), path, codec).await
        }
        pub async fn execute_query(
            &mut self,
            request: impl tonic::IntoRequest<super::ExecuteQueryParams>,
        ) -> Result<tonic::Response<super::ExecuteQueryResult>, tonic::Status> {
            self.inner
                .ready()
                .await
                .map_err(|e| {
                    tonic::Status::new(
                        tonic::Code::Unknown,
                        format!("Service was not ready: {}", e.into()),
                    )
                })?;
            let codec = tonic::codec::ProstCodec::default();
            let path = http::uri::PathAndQuery::from_static(
                "/ballista.protobuf.SchedulerGrpc/ExecuteQuery",
            );
            self.inner.unary(request.into_request(), path, codec).await
        }
        pub async fn get_job_status(
            &mut self,
            request: impl tonic::IntoRequest<super::GetJobStatusParams>,
        ) -> Result<tonic::Response<super::GetJobStatusResult>, tonic::Status> {
            self.inner
                .ready()
                .await
                .map_err(|e| {
                    tonic::Status::new(
                        tonic::Code::Unknown,
                        format!("Service was not ready: {}", e.into()),
                    )
                })?;
            let codec = tonic::codec::ProstCodec::default();
            let path = http::uri::PathAndQuery::from_static(
                "/ballista.protobuf.SchedulerGrpc/GetJobStatus",
            );
            self.inner.unary(request.into_request(), path, codec).await
        }
        /// Used by Executor to tell Scheduler it is stopped.
        pub async fn executor_stopped(
            &mut self,
            request: impl tonic::IntoRequest<super::ExecutorStoppedParams>,
        ) -> Result<tonic::Response<super::ExecutorStoppedResult>, tonic::Status> {
            self.inner
                .ready()
                .await
                .map_err(|e| {
                    tonic::Status::new(
                        tonic::Code::Unknown,
                        format!("Service was not ready: {}", e.into()),
                    )
                })?;
            let codec = tonic::codec::ProstCodec::default();
            let path = http::uri::PathAndQuery::from_static(
                "/ballista.protobuf.SchedulerGrpc/ExecutorStopped",
            );
            self.inner.unary(request.into_request(), path, codec).await
        }
        pub async fn cancel_job(
            &mut self,
            request: impl tonic::IntoRequest<super::CancelJobParams>,
        ) -> Result<tonic::Response<super::CancelJobResult>, tonic::Status> {
            self.inner
                .ready()
                .await
                .map_err(|e| {
                    tonic::Status::new(
                        tonic::Code::Unknown,
                        format!("Service was not ready: {}", e.into()),
                    )
                })?;
            let codec = tonic::codec::ProstCodec::default();
            let path = http::uri::PathAndQuery::from_static(
                "/ballista.protobuf.SchedulerGrpc/CancelJob",
            );
            self.inner.unary(request.into_request(), path, codec).await
        }
        pub async fn clean_job_data(
            &mut self,
            request: impl tonic::IntoRequest<super::CleanJobDataParams>,
        ) -> Result<tonic::Response<super::CleanJobDataResult>, tonic::Status> {
            self.inner
                .ready()
                .await
                .map_err(|e| {
                    tonic::Status::new(
                        tonic::Code::Unknown,
                        format!("Service was not ready: {}", e.into()),
                    )
                })?;
            let codec = tonic::codec::ProstCodec::default();
            let path = http::uri::PathAndQuery::from_static(
                "/ballista.protobuf.SchedulerGrpc/CleanJobData",
            );
            self.inner.unary(request.into_request(), path, codec).await
        }
    }
}
/// Generated client implementations.
pub mod executor_grpc_client {
    #![allow(unused_variables, dead_code, missing_docs, clippy::let_unit_value)]
    use tonic::codegen::*;
    use tonic::codegen::http::Uri;
    #[derive(Debug, Clone)]
    pub struct ExecutorGrpcClient<T> {
        inner: tonic::client::Grpc<T>,
    }
    impl ExecutorGrpcClient<tonic::transport::Channel> {
        /// Attempt to create a new client by connecting to a given endpoint.
        pub async fn connect<D>(dst: D) -> Result<Self, tonic::transport::Error>
        where
            D: std::convert::TryInto<tonic::transport::Endpoint>,
            D::Error: Into<StdError>,
        {
            let conn = tonic::transport::Endpoint::new(dst)?.connect().await?;
            Ok(Self::new(conn))
        }
    }
    impl<T> ExecutorGrpcClient<T>
    where
        T: tonic::client::GrpcService<tonic::body::BoxBody>,
        T::Error: Into<StdError>,
        T::ResponseBody: Body<Data = Bytes> + Send + 'static,
        <T::ResponseBody as Body>::Error: Into<StdError> + Send,
    {
        pub fn new(inner: T) -> Self {
            let inner = tonic::client::Grpc::new(inner);
            Self { inner }
        }
        pub fn with_origin(inner: T, origin: Uri) -> Self {
            let inner = tonic::client::Grpc::with_origin(inner, origin);
            Self { inner }
        }
        pub fn with_interceptor<F>(
            inner: T,
            interceptor: F,
        ) -> ExecutorGrpcClient<InterceptedService<T, F>>
        where
            F: tonic::service::Interceptor,
            T::ResponseBody: Default,
            T: tonic::codegen::Service<
                http::Request<tonic::body::BoxBody>,
                Response = http::Response<
                    <T as tonic::client::GrpcService<tonic::body::BoxBody>>::ResponseBody,
                >,
            >,
            <T as tonic::codegen::Service<
                http::Request<tonic::body::BoxBody>,
            >>::Error: Into<StdError> + Send + Sync,
        {
            ExecutorGrpcClient::new(InterceptedService::new(inner, interceptor))
        }
        /// Compress requests with the given encoding.
        ///
        /// This requires the server to support it otherwise it might respond with an
        /// error.
        #[must_use]
        pub fn send_compressed(mut self, encoding: CompressionEncoding) -> Self {
            self.inner = self.inner.send_compressed(encoding);
            self
        }
        /// Enable decompressing responses.
        #[must_use]
        pub fn accept_compressed(mut self, encoding: CompressionEncoding) -> Self {
            self.inner = self.inner.accept_compressed(encoding);
            self
        }
        pub async fn launch_task(
            &mut self,
            request: impl tonic::IntoRequest<super::LaunchTaskParams>,
        ) -> Result<tonic::Response<super::LaunchTaskResult>, tonic::Status> {
            self.inner
                .ready()
                .await
                .map_err(|e| {
                    tonic::Status::new(
                        tonic::Code::Unknown,
                        format!("Service was not ready: {}", e.into()),
                    )
                })?;
            let codec = tonic::codec::ProstCodec::default();
            let path = http::uri::PathAndQuery::from_static(
                "/ballista.protobuf.ExecutorGrpc/LaunchTask",
            );
            self.inner.unary(request.into_request(), path, codec).await
        }
        pub async fn launch_multi_task(
            &mut self,
            request: impl tonic::IntoRequest<super::LaunchMultiTaskParams>,
        ) -> Result<tonic::Response<super::LaunchMultiTaskResult>, tonic::Status> {
            self.inner
                .ready()
                .await
                .map_err(|e| {
                    tonic::Status::new(
                        tonic::Code::Unknown,
                        format!("Service was not ready: {}", e.into()),
                    )
                })?;
            let codec = tonic::codec::ProstCodec::default();
            let path = http::uri::PathAndQuery::from_static(
                "/ballista.protobuf.ExecutorGrpc/LaunchMultiTask",
            );
            self.inner.unary(request.into_request(), path, codec).await
        }
        pub async fn stop_executor(
            &mut self,
            request: impl tonic::IntoRequest<super::StopExecutorParams>,
        ) -> Result<tonic::Response<super::StopExecutorResult>, tonic::Status> {
            self.inner
                .ready()
                .await
                .map_err(|e| {
                    tonic::Status::new(
                        tonic::Code::Unknown,
                        format!("Service was not ready: {}", e.into()),
                    )
                })?;
            let codec = tonic::codec::ProstCodec::default();
            let path = http::uri::PathAndQuery::from_static(
                "/ballista.protobuf.ExecutorGrpc/StopExecutor",
            );
            self.inner.unary(request.into_request(), path, codec).await
        }
        pub async fn cancel_tasks(
            &mut self,
            request: impl tonic::IntoRequest<super::CancelTasksParams>,
        ) -> Result<tonic::Response<super::CancelTasksResult>, tonic::Status> {
            self.inner
                .ready()
                .await
                .map_err(|e| {
                    tonic::Status::new(
                        tonic::Code::Unknown,
                        format!("Service was not ready: {}", e.into()),
                    )
                })?;
            let codec = tonic::codec::ProstCodec::default();
            let path = http::uri::PathAndQuery::from_static(
                "/ballista.protobuf.ExecutorGrpc/CancelTasks",
            );
            self.inner.unary(request.into_request(), path, codec).await
        }
        pub async fn remove_job_data(
            &mut self,
            request: impl tonic::IntoRequest<super::RemoveJobDataParams>,
        ) -> Result<tonic::Response<super::RemoveJobDataResult>, tonic::Status> {
            self.inner
                .ready()
                .await
                .map_err(|e| {
                    tonic::Status::new(
                        tonic::Code::Unknown,
                        format!("Service was not ready: {}", e.into()),
                    )
                })?;
            let codec = tonic::codec::ProstCodec::default();
            let path = http::uri::PathAndQuery::from_static(
                "/ballista.protobuf.ExecutorGrpc/RemoveJobData",
            );
            self.inner.unary(request.into_request(), path, codec).await
        }
    }
}
/// Generated server implementations.
pub mod scheduler_grpc_server {
    #![allow(unused_variables, dead_code, missing_docs, clippy::let_unit_value)]
    use tonic::codegen::*;
    /// Generated trait containing gRPC methods that should be implemented for use with SchedulerGrpcServer.
    #[async_trait]
    pub trait SchedulerGrpc: Send + Sync + 'static {
        /// Executors must poll the scheduler for heartbeat and to receive tasks
        async fn poll_work(
            &self,
            request: tonic::Request<super::PollWorkParams>,
        ) -> Result<tonic::Response<super::PollWorkResult>, tonic::Status>;
        async fn register_executor(
            &self,
            request: tonic::Request<super::RegisterExecutorParams>,
        ) -> Result<tonic::Response<super::RegisterExecutorResult>, tonic::Status>;
        /// Push-based task scheduler will only leverage this interface
        /// rather than the PollWork interface to report executor states
        async fn heart_beat_from_executor(
            &self,
            request: tonic::Request<super::HeartBeatParams>,
        ) -> Result<tonic::Response<super::HeartBeatResult>, tonic::Status>;
        async fn update_task_status(
            &self,
            request: tonic::Request<super::UpdateTaskStatusParams>,
        ) -> Result<tonic::Response<super::UpdateTaskStatusResult>, tonic::Status>;
        async fn get_file_metadata(
            &self,
            request: tonic::Request<super::GetFileMetadataParams>,
        ) -> Result<tonic::Response<super::GetFileMetadataResult>, tonic::Status>;
        async fn execute_query(
            &self,
            request: tonic::Request<super::ExecuteQueryParams>,
        ) -> Result<tonic::Response<super::ExecuteQueryResult>, tonic::Status>;
        async fn get_job_status(
            &self,
            request: tonic::Request<super::GetJobStatusParams>,
        ) -> Result<tonic::Response<super::GetJobStatusResult>, tonic::Status>;
        /// Used by Executor to tell Scheduler it is stopped.
        async fn executor_stopped(
            &self,
            request: tonic::Request<super::ExecutorStoppedParams>,
        ) -> Result<tonic::Response<super::ExecutorStoppedResult>, tonic::Status>;
        async fn cancel_job(
            &self,
            request: tonic::Request<super::CancelJobParams>,
        ) -> Result<tonic::Response<super::CancelJobResult>, tonic::Status>;
        async fn clean_job_data(
            &self,
            request: tonic::Request<super::CleanJobDataParams>,
        ) -> Result<tonic::Response<super::CleanJobDataResult>, tonic::Status>;
    }
    #[derive(Debug)]
    pub struct SchedulerGrpcServer<T: SchedulerGrpc> {
        inner: _Inner<T>,
        accept_compression_encodings: EnabledCompressionEncodings,
        send_compression_encodings: EnabledCompressionEncodings,
    }
    struct _Inner<T>(Arc<T>);
    impl<T: SchedulerGrpc> SchedulerGrpcServer<T> {
        pub fn new(inner: T) -> Self {
            Self::from_arc(Arc::new(inner))
        }
        pub fn from_arc(inner: Arc<T>) -> Self {
            let inner = _Inner(inner);
            Self {
                inner,
                accept_compression_encodings: Default::default(),
                send_compression_encodings: Default::default(),
            }
        }
        pub fn with_interceptor<F>(
            inner: T,
            interceptor: F,
        ) -> InterceptedService<Self, F>
        where
            F: tonic::service::Interceptor,
        {
            InterceptedService::new(Self::new(inner), interceptor)
        }
        /// Enable decompressing requests with the given encoding.
        #[must_use]
        pub fn accept_compressed(mut self, encoding: CompressionEncoding) -> Self {
            self.accept_compression_encodings.enable(encoding);
            self
        }
        /// Compress responses with the given encoding, if the client supports it.
        #[must_use]
        pub fn send_compressed(mut self, encoding: CompressionEncoding) -> Self {
            self.send_compression_encodings.enable(encoding);
            self
        }
    }
    impl<T, B> tonic::codegen::Service<http::Request<B>> for SchedulerGrpcServer<T>
    where
        T: SchedulerGrpc,
        B: Body + Send + 'static,
        B::Error: Into<StdError> + Send + 'static,
    {
        type Response = http::Response<tonic::body::BoxBody>;
        type Error = std::convert::Infallible;
        type Future = BoxFuture<Self::Response, Self::Error>;
        fn poll_ready(
            &mut self,
            _cx: &mut Context<'_>,
        ) -> Poll<Result<(), Self::Error>> {
            Poll::Ready(Ok(()))
        }
        fn call(&mut self, req: http::Request<B>) -> Self::Future {
            let inner = self.inner.clone();
            match req.uri().path() {
                "/ballista.protobuf.SchedulerGrpc/PollWork" => {
                    #[allow(non_camel_case_types)]
                    struct PollWorkSvc<T: SchedulerGrpc>(pub Arc<T>);
                    impl<
                        T: SchedulerGrpc,
                    > tonic::server::UnaryService<super::PollWorkParams>
                    for PollWorkSvc<T> {
                        type Response = super::PollWorkResult;
                        type Future = BoxFuture<
                            tonic::Response<Self::Response>,
                            tonic::Status,
                        >;
                        fn call(
                            &mut self,
                            request: tonic::Request<super::PollWorkParams>,
                        ) -> Self::Future {
                            let inner = self.0.clone();
                            let fut = async move { (*inner).poll_work(request).await };
                            Box::pin(fut)
                        }
                    }
                    let accept_compression_encodings = self.accept_compression_encodings;
                    let send_compression_encodings = self.send_compression_encodings;
                    let inner = self.inner.clone();
                    let fut = async move {
                        let inner = inner.0;
                        let method = PollWorkSvc(inner);
                        let codec = tonic::codec::ProstCodec::default();
                        let mut grpc = tonic::server::Grpc::new(codec)
                            .apply_compression_config(
                                accept_compression_encodings,
                                send_compression_encodings,
                            );
                        let res = grpc.unary(method, req).await;
                        Ok(res)
                    };
                    Box::pin(fut)
                }
                "/ballista.protobuf.SchedulerGrpc/RegisterExecutor" => {
                    #[allow(non_camel_case_types)]
                    struct RegisterExecutorSvc<T: SchedulerGrpc>(pub Arc<T>);
                    impl<
                        T: SchedulerGrpc,
                    > tonic::server::UnaryService<super::RegisterExecutorParams>
                    for RegisterExecutorSvc<T> {
                        type Response = super::RegisterExecutorResult;
                        type Future = BoxFuture<
                            tonic::Response<Self::Response>,
                            tonic::Status,
                        >;
                        fn call(
                            &mut self,
                            request: tonic::Request<super::RegisterExecutorParams>,
                        ) -> Self::Future {
                            let inner = self.0.clone();
                            let fut = async move {
                                (*inner).register_executor(request).await
                            };
                            Box::pin(fut)
                        }
                    }
                    let accept_compression_encodings = self.accept_compression_encodings;
                    let send_compression_encodings = self.send_compression_encodings;
                    let inner = self.inner.clone();
                    let fut = async move {
                        let inner = inner.0;
                        let method = RegisterExecutorSvc(inner);
                        let codec = tonic::codec::ProstCodec::default();
                        let mut grpc = tonic::server::Grpc::new(codec)
                            .apply_compression_config(
                                accept_compression_encodings,
                                send_compression_encodings,
                            );
                        let res = grpc.unary(method, req).await;
                        Ok(res)
                    };
                    Box::pin(fut)
                }
                "/ballista.protobuf.SchedulerGrpc/HeartBeatFromExecutor" => {
                    #[allow(non_camel_case_types)]
                    struct HeartBeatFromExecutorSvc<T: SchedulerGrpc>(pub Arc<T>);
                    impl<
                        T: SchedulerGrpc,
                    > tonic::server::UnaryService<super::HeartBeatParams>
                    for HeartBeatFromExecutorSvc<T> {
                        type Response = super::HeartBeatResult;
                        type Future = BoxFuture<
                            tonic::Response<Self::Response>,
                            tonic::Status,
                        >;
                        fn call(
                            &mut self,
                            request: tonic::Request<super::HeartBeatParams>,
                        ) -> Self::Future {
                            let inner = self.0.clone();
                            let fut = async move {
                                (*inner).heart_beat_from_executor(request).await
                            };
                            Box::pin(fut)
                        }
                    }
                    let accept_compression_encodings = self.accept_compression_encodings;
                    let send_compression_encodings = self.send_compression_encodings;
                    let inner = self.inner.clone();
                    let fut = async move {
                        let inner = inner.0;
                        let method = HeartBeatFromExecutorSvc(inner);
                        let codec = tonic::codec::ProstCodec::default();
                        let mut grpc = tonic::server::Grpc::new(codec)
                            .apply_compression_config(
                                accept_compression_encodings,
                                send_compression_encodings,
                            );
                        let res = grpc.unary(method, req).await;
                        Ok(res)
                    };
                    Box::pin(fut)
                }
                "/ballista.protobuf.SchedulerGrpc/UpdateTaskStatus" => {
                    #[allow(non_camel_case_types)]
                    struct UpdateTaskStatusSvc<T: SchedulerGrpc>(pub Arc<T>);
                    impl<
                        T: SchedulerGrpc,
                    > tonic::server::UnaryService<super::UpdateTaskStatusParams>
                    for UpdateTaskStatusSvc<T> {
                        type Response = super::UpdateTaskStatusResult;
                        type Future = BoxFuture<
                            tonic::Response<Self::Response>,
                            tonic::Status,
                        >;
                        fn call(
                            &mut self,
                            request: tonic::Request<super::UpdateTaskStatusParams>,
                        ) -> Self::Future {
                            let inner = self.0.clone();
                            let fut = async move {
                                (*inner).update_task_status(request).await
                            };
                            Box::pin(fut)
                        }
                    }
                    let accept_compression_encodings = self.accept_compression_encodings;
                    let send_compression_encodings = self.send_compression_encodings;
                    let inner = self.inner.clone();
                    let fut = async move {
                        let inner = inner.0;
                        let method = UpdateTaskStatusSvc(inner);
                        let codec = tonic::codec::ProstCodec::default();
                        let mut grpc = tonic::server::Grpc::new(codec)
                            .apply_compression_config(
                                accept_compression_encodings,
                                send_compression_encodings,
                            );
                        let res = grpc.unary(method, req).await;
                        Ok(res)
                    };
                    Box::pin(fut)
                }
                "/ballista.protobuf.SchedulerGrpc/GetFileMetadata" => {
                    #[allow(non_camel_case_types)]
                    struct GetFileMetadataSvc<T: SchedulerGrpc>(pub Arc<T>);
                    impl<
                        T: SchedulerGrpc,
                    > tonic::server::UnaryService<super::GetFileMetadataParams>
                    for GetFileMetadataSvc<T> {
                        type Response = super::GetFileMetadataResult;
                        type Future = BoxFuture<
                            tonic::Response<Self::Response>,
                            tonic::Status,
                        >;
                        fn call(
                            &mut self,
                            request: tonic::Request<super::GetFileMetadataParams>,
                        ) -> Self::Future {
                            let inner = self.0.clone();
                            let fut = async move {
                                (*inner).get_file_metadata(request).await
                            };
                            Box::pin(fut)
                        }
                    }
                    let accept_compression_encodings = self.accept_compression_encodings;
                    let send_compression_encodings = self.send_compression_encodings;
                    let inner = self.inner.clone();
                    let fut = async move {
                        let inner = inner.0;
                        let method = GetFileMetadataSvc(inner);
                        let codec = tonic::codec::ProstCodec::default();
                        let mut grpc = tonic::server::Grpc::new(codec)
                            .apply_compression_config(
                                accept_compression_encodings,
                                send_compression_encodings,
                            );
                        let res = grpc.unary(method, req).await;
                        Ok(res)
                    };
                    Box::pin(fut)
                }
                "/ballista.protobuf.SchedulerGrpc/ExecuteQuery" => {
                    #[allow(non_camel_case_types)]
                    struct ExecuteQuerySvc<T: SchedulerGrpc>(pub Arc<T>);
                    impl<
                        T: SchedulerGrpc,
                    > tonic::server::UnaryService<super::ExecuteQueryParams>
                    for ExecuteQuerySvc<T> {
                        type Response = super::ExecuteQueryResult;
                        type Future = BoxFuture<
                            tonic::Response<Self::Response>,
                            tonic::Status,
                        >;
                        fn call(
                            &mut self,
                            request: tonic::Request<super::ExecuteQueryParams>,
                        ) -> Self::Future {
                            let inner = self.0.clone();
                            let fut = async move {
                                (*inner).execute_query(request).await
                            };
                            Box::pin(fut)
                        }
                    }
                    let accept_compression_encodings = self.accept_compression_encodings;
                    let send_compression_encodings = self.send_compression_encodings;
                    let inner = self.inner.clone();
                    let fut = async move {
                        let inner = inner.0;
                        let method = ExecuteQuerySvc(inner);
                        let codec = tonic::codec::ProstCodec::default();
                        let mut grpc = tonic::server::Grpc::new(codec)
                            .apply_compression_config(
                                accept_compression_encodings,
                                send_compression_encodings,
                            );
                        let res = grpc.unary(method, req).await;
                        Ok(res)
                    };
                    Box::pin(fut)
                }
                "/ballista.protobuf.SchedulerGrpc/GetJobStatus" => {
                    #[allow(non_camel_case_types)]
                    struct GetJobStatusSvc<T: SchedulerGrpc>(pub Arc<T>);
                    impl<
                        T: SchedulerGrpc,
                    > tonic::server::UnaryService<super::GetJobStatusParams>
                    for GetJobStatusSvc<T> {
                        type Response = super::GetJobStatusResult;
                        type Future = BoxFuture<
                            tonic::Response<Self::Response>,
                            tonic::Status,
                        >;
                        fn call(
                            &mut self,
                            request: tonic::Request<super::GetJobStatusParams>,
                        ) -> Self::Future {
                            let inner = self.0.clone();
                            let fut = async move {
                                (*inner).get_job_status(request).await
                            };
                            Box::pin(fut)
                        }
                    }
                    let accept_compression_encodings = self.accept_compression_encodings;
                    let send_compression_encodings = self.send_compression_encodings;
                    let inner = self.inner.clone();
                    let fut = async move {
                        let inner = inner.0;
                        let method = GetJobStatusSvc(inner);
                        let codec = tonic::codec::ProstCodec::default();
                        let mut grpc = tonic::server::Grpc::new(codec)
                            .apply_compression_config(
                                accept_compression_encodings,
                                send_compression_encodings,
                            );
                        let res = grpc.unary(method, req).await;
                        Ok(res)
                    };
                    Box::pin(fut)
                }
                "/ballista.protobuf.SchedulerGrpc/ExecutorStopped" => {
                    #[allow(non_camel_case_types)]
                    struct ExecutorStoppedSvc<T: SchedulerGrpc>(pub Arc<T>);
                    impl<
                        T: SchedulerGrpc,
                    > tonic::server::UnaryService<super::ExecutorStoppedParams>
                    for ExecutorStoppedSvc<T> {
                        type Response = super::ExecutorStoppedResult;
                        type Future = BoxFuture<
                            tonic::Response<Self::Response>,
                            tonic::Status,
                        >;
                        fn call(
                            &mut self,
                            request: tonic::Request<super::ExecutorStoppedParams>,
                        ) -> Self::Future {
                            let inner = self.0.clone();
                            let fut = async move {
                                (*inner).executor_stopped(request).await
                            };
                            Box::pin(fut)
                        }
                    }
                    let accept_compression_encodings = self.accept_compression_encodings;
                    let send_compression_encodings = self.send_compression_encodings;
                    let inner = self.inner.clone();
                    let fut = async move {
                        let inner = inner.0;
                        let method = ExecutorStoppedSvc(inner);
                        let codec = tonic::codec::ProstCodec::default();
                        let mut grpc = tonic::server::Grpc::new(codec)
                            .apply_compression_config(
                                accept_compression_encodings,
                                send_compression_encodings,
                            );
                        let res = grpc.unary(method, req).await;
                        Ok(res)
                    };
                    Box::pin(fut)
                }
                "/ballista.protobuf.SchedulerGrpc/CancelJob" => {
                    #[allow(non_camel_case_types)]
                    struct CancelJobSvc<T: SchedulerGrpc>(pub Arc<T>);
                    impl<
                        T: SchedulerGrpc,
                    > tonic::server::UnaryService<super::CancelJobParams>
                    for CancelJobSvc<T> {
                        type Response = super::CancelJobResult;
                        type Future = BoxFuture<
                            tonic::Response<Self::Response>,
                            tonic::Status,
                        >;
                        fn call(
                            &mut self,
                            request: tonic::Request<super::CancelJobParams>,
                        ) -> Self::Future {
                            let inner = self.0.clone();
                            let fut = async move { (*inner).cancel_job(request).await };
                            Box::pin(fut)
                        }
                    }
                    let accept_compression_encodings = self.accept_compression_encodings;
                    let send_compression_encodings = self.send_compression_encodings;
                    let inner = self.inner.clone();
                    let fut = async move {
                        let inner = inner.0;
                        let method = CancelJobSvc(inner);
                        let codec = tonic::codec::ProstCodec::default();
                        let mut grpc = tonic::server::Grpc::new(codec)
                            .apply_compression_config(
                                accept_compression_encodings,
                                send_compression_encodings,
                            );
                        let res = grpc.unary(method, req).await;
                        Ok(res)
                    };
                    Box::pin(fut)
                }
                "/ballista.protobuf.SchedulerGrpc/CleanJobData" => {
                    #[allow(non_camel_case_types)]
                    struct CleanJobDataSvc<T: SchedulerGrpc>(pub Arc<T>);
                    impl<
                        T: SchedulerGrpc,
                    > tonic::server::UnaryService<super::CleanJobDataParams>
                    for CleanJobDataSvc<T> {
                        type Response = super::CleanJobDataResult;
                        type Future = BoxFuture<
                            tonic::Response<Self::Response>,
                            tonic::Status,
                        >;
                        fn call(
                            &mut self,
                            request: tonic::Request<super::CleanJobDataParams>,
                        ) -> Self::Future {
                            let inner = self.0.clone();
                            let fut = async move {
                                (*inner).clean_job_data(request).await
                            };
                            Box::pin(fut)
                        }
                    }
                    let accept_compression_encodings = self.accept_compression_encodings;
                    let send_compression_encodings = self.send_compression_encodings;
                    let inner = self.inner.clone();
                    let fut = async move {
                        let inner = inner.0;
                        let method = CleanJobDataSvc(inner);
                        let codec = tonic::codec::ProstCodec::default();
                        let mut grpc = tonic::server::Grpc::new(codec)
                            .apply_compression_config(
                                accept_compression_encodings,
                                send_compression_encodings,
                            );
                        let res = grpc.unary(method, req).await;
                        Ok(res)
                    };
                    Box::pin(fut)
                }
                _ => {
                    Box::pin(async move {
                        Ok(
                            http::Response::builder()
                                .status(200)
                                .header("grpc-status", "12")
                                .header("content-type", "application/grpc")
                                .body(empty_body())
                                .unwrap(),
                        )
                    })
                }
            }
        }
    }
    impl<T: SchedulerGrpc> Clone for SchedulerGrpcServer<T> {
        fn clone(&self) -> Self {
            let inner = self.inner.clone();
            Self {
                inner,
                accept_compression_encodings: self.accept_compression_encodings,
                send_compression_encodings: self.send_compression_encodings,
            }
        }
    }
    impl<T: SchedulerGrpc> Clone for _Inner<T> {
        fn clone(&self) -> Self {
            Self(self.0.clone())
        }
    }
    impl<T: std::fmt::Debug> std::fmt::Debug for _Inner<T> {
        fn fmt(&self, f: &mut std::fmt::Formatter<'_>) -> std::fmt::Result {
            write!(f, "{:?}", self.0)
        }
    }
    impl<T: SchedulerGrpc> tonic::server::NamedService for SchedulerGrpcServer<T> {
        const NAME: &'static str = "ballista.protobuf.SchedulerGrpc";
    }
}
/// Generated server implementations.
pub mod executor_grpc_server {
    #![allow(unused_variables, dead_code, missing_docs, clippy::let_unit_value)]
    use tonic::codegen::*;
    /// Generated trait containing gRPC methods that should be implemented for use with ExecutorGrpcServer.
    #[async_trait]
    pub trait ExecutorGrpc: Send + Sync + 'static {
        async fn launch_task(
            &self,
            request: tonic::Request<super::LaunchTaskParams>,
        ) -> Result<tonic::Response<super::LaunchTaskResult>, tonic::Status>;
        async fn launch_multi_task(
            &self,
            request: tonic::Request<super::LaunchMultiTaskParams>,
        ) -> Result<tonic::Response<super::LaunchMultiTaskResult>, tonic::Status>;
        async fn stop_executor(
            &self,
            request: tonic::Request<super::StopExecutorParams>,
        ) -> Result<tonic::Response<super::StopExecutorResult>, tonic::Status>;
        async fn cancel_tasks(
            &self,
            request: tonic::Request<super::CancelTasksParams>,
        ) -> Result<tonic::Response<super::CancelTasksResult>, tonic::Status>;
        async fn remove_job_data(
            &self,
            request: tonic::Request<super::RemoveJobDataParams>,
        ) -> Result<tonic::Response<super::RemoveJobDataResult>, tonic::Status>;
    }
    #[derive(Debug)]
    pub struct ExecutorGrpcServer<T: ExecutorGrpc> {
        inner: _Inner<T>,
        accept_compression_encodings: EnabledCompressionEncodings,
        send_compression_encodings: EnabledCompressionEncodings,
    }
    struct _Inner<T>(Arc<T>);
    impl<T: ExecutorGrpc> ExecutorGrpcServer<T> {
        pub fn new(inner: T) -> Self {
            Self::from_arc(Arc::new(inner))
        }
        pub fn from_arc(inner: Arc<T>) -> Self {
            let inner = _Inner(inner);
            Self {
                inner,
                accept_compression_encodings: Default::default(),
                send_compression_encodings: Default::default(),
            }
        }
        pub fn with_interceptor<F>(
            inner: T,
            interceptor: F,
        ) -> InterceptedService<Self, F>
        where
            F: tonic::service::Interceptor,
        {
            InterceptedService::new(Self::new(inner), interceptor)
        }
        /// Enable decompressing requests with the given encoding.
        #[must_use]
        pub fn accept_compressed(mut self, encoding: CompressionEncoding) -> Self {
            self.accept_compression_encodings.enable(encoding);
            self
        }
        /// Compress responses with the given encoding, if the client supports it.
        #[must_use]
        pub fn send_compressed(mut self, encoding: CompressionEncoding) -> Self {
            self.send_compression_encodings.enable(encoding);
            self
        }
    }
    impl<T, B> tonic::codegen::Service<http::Request<B>> for ExecutorGrpcServer<T>
    where
        T: ExecutorGrpc,
        B: Body + Send + 'static,
        B::Error: Into<StdError> + Send + 'static,
    {
        type Response = http::Response<tonic::body::BoxBody>;
        type Error = std::convert::Infallible;
        type Future = BoxFuture<Self::Response, Self::Error>;
        fn poll_ready(
            &mut self,
            _cx: &mut Context<'_>,
        ) -> Poll<Result<(), Self::Error>> {
            Poll::Ready(Ok(()))
        }
        fn call(&mut self, req: http::Request<B>) -> Self::Future {
            let inner = self.inner.clone();
            match req.uri().path() {
                "/ballista.protobuf.ExecutorGrpc/LaunchTask" => {
                    #[allow(non_camel_case_types)]
                    struct LaunchTaskSvc<T: ExecutorGrpc>(pub Arc<T>);
                    impl<
                        T: ExecutorGrpc,
                    > tonic::server::UnaryService<super::LaunchTaskParams>
                    for LaunchTaskSvc<T> {
                        type Response = super::LaunchTaskResult;
                        type Future = BoxFuture<
                            tonic::Response<Self::Response>,
                            tonic::Status,
                        >;
                        fn call(
                            &mut self,
                            request: tonic::Request<super::LaunchTaskParams>,
                        ) -> Self::Future {
                            let inner = self.0.clone();
                            let fut = async move { (*inner).launch_task(request).await };
                            Box::pin(fut)
                        }
                    }
                    let accept_compression_encodings = self.accept_compression_encodings;
                    let send_compression_encodings = self.send_compression_encodings;
                    let inner = self.inner.clone();
                    let fut = async move {
                        let inner = inner.0;
                        let method = LaunchTaskSvc(inner);
                        let codec = tonic::codec::ProstCodec::default();
                        let mut grpc = tonic::server::Grpc::new(codec)
                            .apply_compression_config(
                                accept_compression_encodings,
                                send_compression_encodings,
                            );
                        let res = grpc.unary(method, req).await;
                        Ok(res)
                    };
                    Box::pin(fut)
                }
                "/ballista.protobuf.ExecutorGrpc/LaunchMultiTask" => {
                    #[allow(non_camel_case_types)]
                    struct LaunchMultiTaskSvc<T: ExecutorGrpc>(pub Arc<T>);
                    impl<
                        T: ExecutorGrpc,
                    > tonic::server::UnaryService<super::LaunchMultiTaskParams>
                    for LaunchMultiTaskSvc<T> {
                        type Response = super::LaunchMultiTaskResult;
                        type Future = BoxFuture<
                            tonic::Response<Self::Response>,
                            tonic::Status,
                        >;
                        fn call(
                            &mut self,
                            request: tonic::Request<super::LaunchMultiTaskParams>,
                        ) -> Self::Future {
                            let inner = self.0.clone();
                            let fut = async move {
                                (*inner).launch_multi_task(request).await
                            };
                            Box::pin(fut)
                        }
                    }
                    let accept_compression_encodings = self.accept_compression_encodings;
                    let send_compression_encodings = self.send_compression_encodings;
                    let inner = self.inner.clone();
                    let fut = async move {
                        let inner = inner.0;
                        let method = LaunchMultiTaskSvc(inner);
                        let codec = tonic::codec::ProstCodec::default();
                        let mut grpc = tonic::server::Grpc::new(codec)
                            .apply_compression_config(
                                accept_compression_encodings,
                                send_compression_encodings,
                            );
                        let res = grpc.unary(method, req).await;
                        Ok(res)
                    };
                    Box::pin(fut)
                }
                "/ballista.protobuf.ExecutorGrpc/StopExecutor" => {
                    #[allow(non_camel_case_types)]
                    struct StopExecutorSvc<T: ExecutorGrpc>(pub Arc<T>);
                    impl<
                        T: ExecutorGrpc,
                    > tonic::server::UnaryService<super::StopExecutorParams>
                    for StopExecutorSvc<T> {
                        type Response = super::StopExecutorResult;
                        type Future = BoxFuture<
                            tonic::Response<Self::Response>,
                            tonic::Status,
                        >;
                        fn call(
                            &mut self,
                            request: tonic::Request<super::StopExecutorParams>,
                        ) -> Self::Future {
                            let inner = self.0.clone();
                            let fut = async move {
                                (*inner).stop_executor(request).await
                            };
                            Box::pin(fut)
                        }
                    }
                    let accept_compression_encodings = self.accept_compression_encodings;
                    let send_compression_encodings = self.send_compression_encodings;
                    let inner = self.inner.clone();
                    let fut = async move {
                        let inner = inner.0;
                        let method = StopExecutorSvc(inner);
                        let codec = tonic::codec::ProstCodec::default();
                        let mut grpc = tonic::server::Grpc::new(codec)
                            .apply_compression_config(
                                accept_compression_encodings,
                                send_compression_encodings,
                            );
                        let res = grpc.unary(method, req).await;
                        Ok(res)
                    };
                    Box::pin(fut)
                }
                "/ballista.protobuf.ExecutorGrpc/CancelTasks" => {
                    #[allow(non_camel_case_types)]
                    struct CancelTasksSvc<T: ExecutorGrpc>(pub Arc<T>);
                    impl<
                        T: ExecutorGrpc,
                    > tonic::server::UnaryService<super::CancelTasksParams>
                    for CancelTasksSvc<T> {
                        type Response = super::CancelTasksResult;
                        type Future = BoxFuture<
                            tonic::Response<Self::Response>,
                            tonic::Status,
                        >;
                        fn call(
                            &mut self,
                            request: tonic::Request<super::CancelTasksParams>,
                        ) -> Self::Future {
                            let inner = self.0.clone();
                            let fut = async move {
                                (*inner).cancel_tasks(request).await
                            };
                            Box::pin(fut)
                        }
                    }
                    let accept_compression_encodings = self.accept_compression_encodings;
                    let send_compression_encodings = self.send_compression_encodings;
                    let inner = self.inner.clone();
                    let fut = async move {
                        let inner = inner.0;
                        let method = CancelTasksSvc(inner);
                        let codec = tonic::codec::ProstCodec::default();
                        let mut grpc = tonic::server::Grpc::new(codec)
                            .apply_compression_config(
                                accept_compression_encodings,
                                send_compression_encodings,
                            );
                        let res = grpc.unary(method, req).await;
                        Ok(res)
                    };
                    Box::pin(fut)
                }
                "/ballista.protobuf.ExecutorGrpc/RemoveJobData" => {
                    #[allow(non_camel_case_types)]
                    struct RemoveJobDataSvc<T: ExecutorGrpc>(pub Arc<T>);
                    impl<
                        T: ExecutorGrpc,
                    > tonic::server::UnaryService<super::RemoveJobDataParams>
                    for RemoveJobDataSvc<T> {
                        type Response = super::RemoveJobDataResult;
                        type Future = BoxFuture<
                            tonic::Response<Self::Response>,
                            tonic::Status,
                        >;
                        fn call(
                            &mut self,
                            request: tonic::Request<super::RemoveJobDataParams>,
                        ) -> Self::Future {
                            let inner = self.0.clone();
                            let fut = async move {
                                (*inner).remove_job_data(request).await
                            };
                            Box::pin(fut)
                        }
                    }
                    let accept_compression_encodings = self.accept_compression_encodings;
                    let send_compression_encodings = self.send_compression_encodings;
                    let inner = self.inner.clone();
                    let fut = async move {
                        let inner = inner.0;
                        let method = RemoveJobDataSvc(inner);
                        let codec = tonic::codec::ProstCodec::default();
                        let mut grpc = tonic::server::Grpc::new(codec)
                            .apply_compression_config(
                                accept_compression_encodings,
                                send_compression_encodings,
                            );
                        let res = grpc.unary(method, req).await;
                        Ok(res)
                    };
                    Box::pin(fut)
                }
                _ => {
                    Box::pin(async move {
                        Ok(
                            http::Response::builder()
                                .status(200)
                                .header("grpc-status", "12")
                                .header("content-type", "application/grpc")
                                .body(empty_body())
                                .unwrap(),
                        )
                    })
                }
            }
        }
    }
    impl<T: ExecutorGrpc> Clone for ExecutorGrpcServer<T> {
        fn clone(&self) -> Self {
            let inner = self.inner.clone();
            Self {
                inner,
                accept_compression_encodings: self.accept_compression_encodings,
                send_compression_encodings: self.send_compression_encodings,
            }
        }
    }
    impl<T: ExecutorGrpc> Clone for _Inner<T> {
        fn clone(&self) -> Self {
            Self(self.0.clone())
        }
    }
    impl<T: std::fmt::Debug> std::fmt::Debug for _Inner<T> {
        fn fmt(&self, f: &mut std::fmt::Formatter<'_>) -> std::fmt::Result {
            write!(f, "{:?}", self.0)
        }
    }
    impl<T: ExecutorGrpc> tonic::server::NamedService for ExecutorGrpcServer<T> {
        const NAME: &'static str = "ballista.protobuf.ExecutorGrpc";
    }
}<|MERGE_RESOLUTION|>--- conflicted
+++ resolved
@@ -587,11 +587,13 @@
     #[prost(uint32, tag = "2")]
     pub slots: u32,
 }
+#[allow(clippy::derive_partial_eq_without_eq)]
 #[derive(Clone, PartialEq, ::prost::Message)]
 pub struct ExecutorTaskSlots {
     #[prost(message, repeated, tag = "1")]
     pub task_slots: ::prost::alloc::vec::Vec<AvailableTaskSlots>,
 }
+#[allow(clippy::derive_partial_eq_without_eq)]
 #[derive(Clone, PartialEq, ::prost::Message)]
 pub struct ExecutorData {
     #[prost(string, tag = "1")]
@@ -961,7 +963,6 @@
 /// TODO: add progress report
 #[allow(clippy::derive_partial_eq_without_eq)]
 #[derive(Clone, PartialEq, ::prost::Message)]
-<<<<<<< HEAD
 pub struct RunningJob {
     #[prost(uint64, tag = "1")]
     pub queued_at: u64,
@@ -970,10 +971,7 @@
     #[prost(string, tag = "3")]
     pub scheduler: ::prost::alloc::string::String,
 }
-=======
-pub struct RunningJob {}
-#[allow(clippy::derive_partial_eq_without_eq)]
->>>>>>> 8f8154f4
+#[allow(clippy::derive_partial_eq_without_eq)]
 #[derive(Clone, PartialEq, ::prost::Message)]
 pub struct FailedJob {
     #[prost(string, tag = "1")]
