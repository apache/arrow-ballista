--- conflicted
+++ resolved
@@ -1465,14 +1465,8 @@
 
     mod ballista_round_trip {
         use super::*;
-<<<<<<< HEAD
         use ballista_core::serde::{protobuf, AsExecutionPlan, BallistaCodec};
-=======
-        use ballista_core::serde::{
-            protobuf, AsExecutionPlan, AsLogicalPlan, BallistaCodec,
-        };
         use datafusion::datasource::listing::ListingTableUrl;
->>>>>>> 332169ed
         use datafusion::physical_plan::ExecutionPlan;
         use datafusion_proto::bytes::{
             logical_plan_from_bytes, logical_plan_from_bytes_with_extension_codec,
