#!/bin/bash
# Licensed to the Apache Software Foundation (ASF) under one
# or more contributor license agreements.  See the NOTICE file
# distributed with this work for additional information
# regarding copyright ownership.  The ASF licenses this file
# to you under the Apache License, Version 2.0 (the
# "License"); you may not use this file except in compliance
# with the License.  You may obtain a copy of the License at
#
#   http://www.apache.org/licenses/LICENSE-2.0
#
# Unless required by applicable law or agreed to in writing,
# software distributed under the License is distributed on an
# "AS IS" BASIS, WITHOUT WARRANTIES OR CONDITIONS OF ANY
# KIND, either express or implied.  See the License for the
# specific language governing permissions and limitations
# under the License.

set -e
set -x

# This bash script is meant to be run inside the docker-compose environment. Check the README for instructions

# regression checks for queries that return the correct results
# TODO add all queries once https://github.com/apache/arrow-datafusion/issues/3478 is implemented and once
# queries return decimal results with the correct precision
for query in 4 12 13
do
  /root/tpch benchmark ballista --host ballista-scheduler --port 50050 --query $query --path /data --format tbl --iterations 1 --debug --expected /data
done

# at least make sure these queries run, even though we do not check that the results are correct yet

#TODO: add query 16 once we support it
for query in 1 2 3 5 6 7 8 9 10 11 14 15 17 18 19 20 21 22
do
<<<<<<< HEAD
  /root/tpch benchmark ballista --host ballista-scheduler --port 50050 --query $query --path /data --format tbl --iterations 1 --debug
done
=======
  python3 tpch.py --host ballista-scheduler --query $query --path /data --ext tbl 
done
>>>>>>> b6b261ab
<|MERGE_RESOLUTION|>--- conflicted
+++ resolved
@@ -34,10 +34,5 @@
 #TODO: add query 16 once we support it
 for query in 1 2 3 5 6 7 8 9 10 11 14 15 17 18 19 20 21 22
 do
-<<<<<<< HEAD
-  /root/tpch benchmark ballista --host ballista-scheduler --port 50050 --query $query --path /data --format tbl --iterations 1 --debug
-done
-=======
   python3 tpch.py --host ballista-scheduler --query $query --path /data --ext tbl 
 done
->>>>>>> b6b261ab
