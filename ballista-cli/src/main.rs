// Licensed to the Apache Software Foundation (ASF) under one
// or more contributor license agreements.  See the NOTICE file
// distributed with this work for additional information
// regarding copyright ownership.  The ASF licenses this file
// to you under the Apache License, Version 2.0 (the
// "License"); you may not use this file except in compliance
// with the License.  You may obtain a copy of the License at
//
//   http://www.apache.org/licenses/LICENSE-2.0
//
// Unless required by applicable law or agreed to in writing,
// software distributed under the License is distributed on an
// "AS IS" BASIS, WITHOUT WARRANTIES OR CONDITIONS OF ANY
// KIND, either express or implied.  See the License for the
// specific language governing permissions and limitations
// under the License.

use std::env;
use std::path::Path;

use ballista::prelude::{BallistaConfig, BallistaContext, Result};
use ballista_cli::{
    exec, print_format::PrintFormat, print_options::PrintOptions, BALLISTA_CLI_VERSION,
};
use clap::Parser;
use mimalloc::MiMalloc;

#[global_allocator]
static GLOBAL: MiMalloc = MiMalloc;

#[derive(Debug, Parser, PartialEq)]
#[clap(author, version, about, long_about= None)]
struct Args {
    #[clap(
        short = 'p',
        long,
        help = "Path to your data, default to current directory",
        validator(is_valid_data_dir)
    )]
    data_path: Option<String>,

    #[clap(
        short = 'c',
        long,
        help = "The batch size of each query, or use Ballista default",
        validator(is_valid_batch_size)
    )]
    batch_size: Option<usize>,

    #[clap(
        long,
        help = "The max concurrent tasks, only for Ballista local mode. Default: all available cores",
        validator(is_valid_concurrent_tasks_size)
    )]
    concurrent_tasks: Option<usize>,

    #[clap(
        short,
        long,
        multiple_values = true,
        help = "Execute commands from file(s), then exit",
        validator(is_valid_file)
    )]
    file: Vec<String>,

    #[clap(
        short = 'r',
        long,
        multiple_values = true,
        help = "Run the provided files on startup instead of ~/.ballistarc",
        validator(is_valid_file),
        conflicts_with = "file"
    )]
    rc: Option<Vec<String>>,

    #[clap(long, arg_enum, default_value_t = PrintFormat::Table)]
    format: PrintFormat,

    #[clap(long, help = "Ballista scheduler host")]
    host: Option<String>,

    #[clap(long, help = "Ballista scheduler port")]
    port: Option<u16>,

    #[clap(
        short,
        long,
        help = "Reduce printing other than the results and work quietly"
    )]
    quiet: bool,
}

#[tokio::main]
pub async fn main() -> Result<()> {
    env_logger::init();
    let args = Args::parse();

    if !args.quiet {
        println!("Ballista CLI v{}", BALLISTA_CLI_VERSION);
    }

    if let Some(ref path) = args.data_path {
        let p = Path::new(path);
        env::set_current_dir(&p).unwrap();
    };

<<<<<<< HEAD
    let mut ballista_config_builder =
        BallistaConfig::builder().set("ballista.with_information_schema", "true");

    if let Some(batch_size) = args.batch_size {
        ballista_config_builder =
            ballista_config_builder.set("ballista.batch.size", &batch_size.to_string());
    };

    let ballista_config = ballista_config_builder.build()?;

    let ctx = match (args.host, args.port) {
        (Some(ref host), Some(port)) => {
            // Distributed execution with Ballista Remote
            BallistaContext::remote(host, port, &ballista_config).await?
        }
        _ => {
            let concurrent_tasks = if let Some(concurrent_tasks) = args.concurrent_tasks {
                concurrent_tasks
            } else {
                num_cpus::get()
            };
            // In-process execution with Ballista Standalone
            BallistaContext::standalone(&ballista_config, concurrent_tasks).await?
=======
    let mut ctx: Context = match (args.host, args.port) {
        (Some(ref h), Some(p)) => Context::new_remote(h, p).await?,
        _ => {
            let mut session_config = SessionConfig::new().with_information_schema(true);
            if let Some(batch_size) = args.batch_size {
                session_config = session_config.with_batch_size(batch_size);
            };
            Context::new_local(&session_config)
>>>>>>> 90774daf
        }
    };

    let mut print_options = PrintOptions {
        format: args.format,
        quiet: args.quiet,
    };

    let files = args.file;
    let rc = match args.rc {
        Some(file) => file,
        None => {
            let mut files = Vec::new();
            let home = dirs::home_dir();
            if let Some(p) = home {
                let home_rc = p.join(".ballistarc");
                if home_rc.exists() {
                    files.push(home_rc.into_os_string().into_string().unwrap());
                }
            }
            files
        }
    };
    if !files.is_empty() {
        exec::exec_from_files(files, &ctx, &print_options).await
    } else {
        if !rc.is_empty() {
            exec::exec_from_files(rc, &ctx, &print_options).await
        }
        exec::exec_from_repl(&ctx, &mut print_options).await;
    }

    Ok(())
}

fn is_valid_file(dir: &str) -> std::result::Result<(), String> {
    if Path::new(dir).is_file() {
        Ok(())
    } else {
        Err(format!("Invalid file '{}'", dir))
    }
}

fn is_valid_data_dir(dir: &str) -> std::result::Result<(), String> {
    if Path::new(dir).is_dir() {
        Ok(())
    } else {
        Err(format!("Invalid data directory '{}'", dir))
    }
}

fn is_valid_batch_size(size: &str) -> std::result::Result<(), String> {
    match size.parse::<usize>() {
        Ok(size) if size > 0 => Ok(()),
        _ => Err(format!("Invalid batch size '{}'", size)),
    }
}

fn is_valid_concurrent_tasks_size(size: &str) -> std::result::Result<(), String> {
    match size.parse::<usize>() {
        Ok(size) if size > 0 => Ok(()),
        _ => Err(format!("Invalid concurrent_tasks size '{}'", size)),
    }
}<|MERGE_RESOLUTION|>--- conflicted
+++ resolved
@@ -104,7 +104,6 @@
         env::set_current_dir(&p).unwrap();
     };
 
-<<<<<<< HEAD
     let mut ballista_config_builder =
         BallistaConfig::builder().set("ballista.with_information_schema", "true");
 
@@ -128,16 +127,7 @@
             };
             // In-process execution with Ballista Standalone
             BallistaContext::standalone(&ballista_config, concurrent_tasks).await?
-=======
-    let mut ctx: Context = match (args.host, args.port) {
-        (Some(ref h), Some(p)) => Context::new_remote(h, p).await?,
-        _ => {
-            let mut session_config = SessionConfig::new().with_information_schema(true);
-            if let Some(batch_size) = args.batch_size {
-                session_config = session_config.with_batch_size(batch_size);
-            };
-            Context::new_local(&session_config)
->>>>>>> 90774daf
+
         }
     };
 
